cmake_minimum_required(VERSION 2.6)
project("mbed TLS" C)

option(USE_PKCS11_HELPER_LIBRARY "Build mbed TLS with the pkcs11-helper library." OFF)
option(ENABLE_ZLIB_SUPPORT "Build mbed TLS with zlib library." OFF)

option(ENABLE_PROGRAMS "Build mbed TLS programs." ON)

option(UNSAFE_BUILD "Allow unsafe builds. These builds ARE NOT SECURE." OFF)

string(REGEX MATCH "Clang" CMAKE_COMPILER_IS_CLANG "${CMAKE_C_COMPILER_ID}")
string(REGEX MATCH "GNU" CMAKE_COMPILER_IS_GNU "${CMAKE_C_COMPILER_ID}")
string(REGEX MATCH "IAR" CMAKE_COMPILER_IS_IAR "${CMAKE_C_COMPILER_ID}")
string(REGEX MATCH "MSVC" CMAKE_COMPILER_IS_MSVC "${CMAKE_C_COMPILER_ID}")

# the test suites currently have compile errors with MSVC
if(CMAKE_COMPILER_IS_MSVC)
    option(ENABLE_TESTING "Build mbed TLS tests." OFF)
else()
    option(ENABLE_TESTING "Build mbed TLS tests." ON)
endif()

# Warning string - created as a list for compatibility with CMake 2.8
set(WARNING_BORDER "*******************************************************\n")
set(NULL_ENTROPY_WARN_L1 "****  WARNING!  MBEDTLS_TEST_NULL_ENTROPY defined!\n")
set(NULL_ENTROPY_WARN_L2 "****  THIS BUILD HAS NO DEFINED ENTROPY SOURCES\n")
set(NULL_ENTROPY_WARN_L3 "****  AND IS *NOT* SUITABLE FOR PRODUCTION USE\n")

set(NULL_ENTROPY_WARNING "${WARNING_BORDER}"
                         "${NULL_ENTROPY_WARN_L1}"
                         "${NULL_ENTROPY_WARN_L2}"
                         "${NULL_ENTROPY_WARN_L3}"
                         "${WARNING_BORDER}")

find_package(Perl)
if(PERL_FOUND)

    # If NULL Entropy is configured, display an appropriate warning
    execute_process(COMMAND ${PERL_EXECUTABLE} ${CMAKE_CURRENT_SOURCE_DIR}/scripts/config.pl -f ${CMAKE_CURRENT_SOURCE_DIR}/include/mbedtls/config.h get MBEDTLS_TEST_NULL_ENTROPY
                        RESULT_VARIABLE result)
    if(${result} EQUAL 0)
        message(WARNING ${NULL_ENTROPY_WARNING})

        if(NOT UNSAFE_BUILD)
            message(FATAL_ERROR "\
\n\
Warning! You have enabled MBEDTLS_TEST_NULL_ENTROPY. \
This option is not safe for production use and negates all security \
It is intended for development use only. \
\n\
To confirm you want to build with this option, re-run cmake with the \
option: \n\
  cmake -DUNSAFE_BUILD=ON ")

            return()
        endif()
    endif()
endif()

set(CMAKE_BUILD_TYPE ${CMAKE_BUILD_TYPE}
    CACHE STRING "Choose the type of build: None Debug Release Coverage ASan ASanDbg MemSan MemSanDbg Check CheckFull"
    FORCE)

<<<<<<< HEAD
# Create a symbolic link from ${base_name} in the binary directory
# to the corresponding path in the source directory.
function(link_to_source base_name)
    # Get OS dependent path to use in `execute_process`
    file(TO_NATIVE_PATH "${CMAKE_CURRENT_BINARY_DIR}/${base_name}" link)
    file(TO_NATIVE_PATH "${CMAKE_CURRENT_SOURCE_DIR}/${base_name}" target)

    if (NOT EXISTS ${link})
        if (CMAKE_HOST_UNIX)
            set(command ln -s ${target} ${link})
        else()
            if (IS_DIRECTORY ${target})
                set(command cmd.exe /c mklink /j ${link} ${target})
            else()
                set(command cmd.exe /c mklink /h ${link} ${target})
            endif()
        endif()

        execute_process(COMMAND ${command}
            RESULT_VARIABLE result
            ERROR_VARIABLE output)

        if (NOT ${result} EQUAL 0)
            message(FATAL_ERROR "Could not create symbolic link for: ${target} --> ${output}")
        endif()
    endif()
endfunction(link_to_source)

string(REGEX MATCH "Clang" CMAKE_COMPILER_IS_CLANG "${CMAKE_C_COMPILER_ID}")

if(CMAKE_COMPILER_IS_GNUCC)
=======
if(CMAKE_COMPILER_IS_GNU)
>>>>>>> 826cdab0
    # some warnings we want are not available with old GCC versions
    # note: starting with CMake 2.8 we could use CMAKE_C_COMPILER_VERSION
    execute_process(COMMAND ${CMAKE_C_COMPILER} -dumpversion
                    OUTPUT_VARIABLE GCC_VERSION)
    set(CMAKE_C_FLAGS "${CMAKE_C_FLAGS} -Wall -Wextra -W -Wdeclaration-after-statement -Wwrite-strings")
    if (GCC_VERSION VERSION_GREATER 4.5 OR GCC_VERSION VERSION_EQUAL 4.5)
        set(CMAKE_C_FLAGS "${CMAKE_C_FLAGS} -Wlogical-op")
    endif()
    if (GCC_VERSION VERSION_GREATER 4.8 OR GCC_VERSION VERSION_EQUAL 4.8)
        set(CMAKE_C_FLAGS "${CMAKE_C_FLAGS} -Wshadow")
    endif()
    set(CMAKE_C_FLAGS_RELEASE     "-O2")
    set(CMAKE_C_FLAGS_DEBUG       "-O0 -g3")
    set(CMAKE_C_FLAGS_COVERAGE    "-O0 -g3 --coverage")
    set(CMAKE_C_FLAGS_ASAN        "-Werror -fsanitize=address -fno-common -O3")
    set(CMAKE_C_FLAGS_ASANDBG     "-Werror -fsanitize=address -fno-common -O1 -g3 -fno-omit-frame-pointer -fno-optimize-sibling-calls ")
    set(CMAKE_C_FLAGS_CHECK       "-Werror -Os")
    set(CMAKE_C_FLAGS_CHECKFULL   "${CMAKE_C_FLAGS_CHECK} -Wcast-qual")
endif(CMAKE_COMPILER_IS_GNU)

if(CMAKE_COMPILER_IS_CLANG)
    set(CMAKE_C_FLAGS "${CMAKE_C_FLAGS} -Wall -Wextra -W -Wdeclaration-after-statement -Wwrite-strings -Wpointer-arith -Wimplicit-fallthrough -Wshadow")
    set(CMAKE_C_FLAGS_RELEASE     "-O2")
    set(CMAKE_C_FLAGS_DEBUG       "-O0 -g3")
    set(CMAKE_C_FLAGS_COVERAGE    "-O0 -g3 --coverage")
    set(CMAKE_C_FLAGS_ASAN        "-Werror -fsanitize=address -fno-common -fsanitize=undefined -fno-sanitize-recover -O3")
    set(CMAKE_C_FLAGS_ASANDBG     "-Werror -fsanitize=address -fno-common -fsanitize=undefined -fno-sanitize-recover -O1 -g3 -fno-omit-frame-pointer -fno-optimize-sibling-calls ")
    set(CMAKE_C_FLAGS_MEMSAN      "-Werror -fsanitize=memory -O3")
    set(CMAKE_C_FLAGS_MEMSANDBG   "-Werror -fsanitize=memory -O1 -g3 -fno-omit-frame-pointer -fno-optimize-sibling-calls -fsanitize-memory-track-origins=2")
    set(CMAKE_C_FLAGS_CHECK       "-Werror -Os")
endif(CMAKE_COMPILER_IS_CLANG)

if(CMAKE_COMPILER_IS_IAR)
    set(CMAKE_C_FLAGS "${CMAKE_C_FLAGS} --warn_about_c_style_casts --warnings_are_errors -Ohz")
endif(CMAKE_COMPILER_IS_IAR)

if(CMAKE_COMPILER_IS_MSVC)
    # Strictest warnings, and treat as errors
    set(CMAKE_C_FLAGS "${CMAKE_C_FLAGS} /W3")
    set(CMAKE_C_FLAGS "${CMAKE_C_FLAGS} /WX")
endif(CMAKE_COMPILER_IS_MSVC)

if(CMAKE_BUILD_TYPE STREQUAL "Coverage")
    if(CMAKE_COMPILER_IS_GNU OR CMAKE_COMPILER_IS_CLANG)
        set(CMAKE_SHARED_LINKER_FLAGS "--coverage")
    endif(CMAKE_COMPILER_IS_GNU OR CMAKE_COMPILER_IS_CLANG)
endif(CMAKE_BUILD_TYPE STREQUAL "Coverage")

if(LIB_INSTALL_DIR)
else()
    set(LIB_INSTALL_DIR lib)
endif()

include_directories(include/)

if(ENABLE_ZLIB_SUPPORT)
    find_package(ZLIB)

    if(ZLIB_FOUND)
        include_directories(${ZLIB_INCLUDE_DIR})
    endif(ZLIB_FOUND)
endif(ENABLE_ZLIB_SUPPORT)

add_subdirectory(library)
add_subdirectory(include)

if(ENABLE_PROGRAMS)
    add_subdirectory(programs)
endif()

ADD_CUSTOM_TARGET(apidoc
    COMMAND doxygen mbedtls.doxyfile
    WORKING_DIRECTORY ${CMAKE_CURRENT_SOURCE_DIR}/doxygen)

if(ENABLE_TESTING)
    enable_testing()

    add_subdirectory(tests)

    # additional convenience targets for Unix only
    if(UNIX)

        ADD_CUSTOM_TARGET(covtest
            COMMAND make test
            COMMAND programs/test/selftest
            COMMAND tests/compat.sh
            COMMAND tests/ssl-opt.sh
        )

        ADD_CUSTOM_TARGET(lcov
            COMMAND rm -rf Coverage
            COMMAND lcov --capture --initial --directory library/CMakeFiles/mbedtls.dir -o files.info
            COMMAND lcov --capture --directory library/CMakeFiles/mbedtls.dir -o tests.info
            COMMAND lcov --add-tracefile files.info --add-tracefile tests.info -o all.info
            COMMAND lcov --remove all.info -o final.info '*.h'
            COMMAND gendesc tests/Descriptions.txt -o descriptions
            COMMAND genhtml --title "mbed TLS" --description-file descriptions --keep-descriptions --legend --no-branch-coverage -o Coverage final.info
            COMMAND rm -f files.info tests.info all.info final.info descriptions
        )

        ADD_CUSTOM_TARGET(memcheck
            COMMAND sed -i.bak s+/usr/bin/valgrind+`which valgrind`+ DartConfiguration.tcl
            COMMAND ctest -O memcheck.log -D ExperimentalMemCheck
            COMMAND tail -n1 memcheck.log | grep 'Memory checking results:' > /dev/null
            COMMAND rm -f memcheck.log
            COMMAND mv DartConfiguration.tcl.bak DartConfiguration.tcl
        )
    endif(UNIX)
endif()

# Make scripts needed for testing available in an out-of-source build.
if (NOT ${CMAKE_CURRENT_BINARY_DIR} STREQUAL ${CMAKE_CURRENT_SOURCE_DIR})
    link_to_source(scripts)
    # Copy (don't link) DartConfiguration.tcl, needed for memcheck, to
    # keep things simple with the sed commands in the memcheck target.
    configure_file(${CMAKE_CURRENT_SOURCE_DIR}/DartConfiguration.tcl
                   ${CMAKE_CURRENT_BINARY_DIR}/DartConfiguration.tcl COPYONLY)
endif()<|MERGE_RESOLUTION|>--- conflicted
+++ resolved
@@ -61,7 +61,6 @@
     CACHE STRING "Choose the type of build: None Debug Release Coverage ASan ASanDbg MemSan MemSanDbg Check CheckFull"
     FORCE)
 
-<<<<<<< HEAD
 # Create a symbolic link from ${base_name} in the binary directory
 # to the corresponding path in the source directory.
 function(link_to_source base_name)
@@ -92,10 +91,7 @@
 
 string(REGEX MATCH "Clang" CMAKE_COMPILER_IS_CLANG "${CMAKE_C_COMPILER_ID}")
 
-if(CMAKE_COMPILER_IS_GNUCC)
-=======
 if(CMAKE_COMPILER_IS_GNU)
->>>>>>> 826cdab0
     # some warnings we want are not available with old GCC versions
     # note: starting with CMake 2.8 we could use CMAKE_C_COMPILER_VERSION
     execute_process(COMMAND ${CMAKE_C_COMPILER} -dumpversion
