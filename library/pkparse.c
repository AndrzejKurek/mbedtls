--- conflicted
+++ resolved
@@ -767,18 +767,12 @@
         /*
          * Is 'parameters' present?
          */
-<<<<<<< HEAD
         if( ( ret = mbedtls_asn1_get_tag( &p, end, &len,
                         MBEDTLS_ASN1_CONTEXT_SPECIFIC | MBEDTLS_ASN1_CONSTRUCTED | 0 ) ) == 0 )
-=======
-        if( ( ret = asn1_get_tag( &p, end, &len,
-                        ASN1_CONTEXT_SPECIFIC | ASN1_CONSTRUCTED | 0 ) ) == 0 )
->>>>>>> 0645bfa7
         {
             if( ( ret = pk_get_ecparams( &p, p + len, &params) ) != 0 ||
                 ( ret = pk_use_ecparams( &params, &eck->grp )  ) != 0 )
             {
-<<<<<<< HEAD
                 mbedtls_ecp_keypair_free( eck );
                 return( ret );
             }
@@ -788,24 +782,11 @@
             mbedtls_ecp_keypair_free( eck );
             return( MBEDTLS_ERR_PK_KEY_INVALID_FORMAT + ret );
         }
-=======
-                ecp_keypair_free( eck );
-                return( ret );
-            }
-        }
-        else if( ret != POLARSSL_ERR_ASN1_UNEXPECTED_TAG )
-        {
-            ecp_keypair_free( eck );
-            return( POLARSSL_ERR_PK_KEY_INVALID_FORMAT + ret );
-        }
->>>>>>> 0645bfa7
 
         /*
          * Is 'publickey' present? If not, or if we can't read it (eg because it
          * is compressed), create it from the private key.
          */
-<<<<<<< HEAD
-        pubkey_done = 0;
         if( ( ret = mbedtls_asn1_get_tag( &p, end, &len,
                         MBEDTLS_ASN1_CONTEXT_SPECIFIC | MBEDTLS_ASN1_CONSTRUCTED | 1 ) ) == 0 )
         {
@@ -817,19 +798,6 @@
             if( p + len != end2 )
                 return( MBEDTLS_ERR_PK_KEY_INVALID_FORMAT +
                         MBEDTLS_ERR_ASN1_LENGTH_MISMATCH );
-=======
-        if( ( ret = asn1_get_tag( &p, end, &len,
-                        ASN1_CONTEXT_SPECIFIC | ASN1_CONSTRUCTED | 1 ) ) == 0 )
-        {
-            end2 = p + len;
-
-            if( ( ret = asn1_get_bitstring_null( &p, end2, &len ) ) != 0 )
-                return( POLARSSL_ERR_PK_KEY_INVALID_FORMAT + ret );
-
-            if( p + len != end2 )
-                return( POLARSSL_ERR_PK_KEY_INVALID_FORMAT +
-                        POLARSSL_ERR_ASN1_LENGTH_MISMATCH );
->>>>>>> 0645bfa7
 
             if( ( ret = pk_get_ecpubkey( &p, end2, eck ) ) == 0 )
                 pubkey_done = 1;
@@ -839,7 +807,6 @@
                  * The only acceptable failure mode of pk_get_ecpubkey() above
                  * is if the point format is not recognized.
                  */
-<<<<<<< HEAD
                 if( ret != MBEDTLS_ERR_ECP_FEATURE_UNAVAILABLE )
                     return( MBEDTLS_ERR_PK_KEY_INVALID_FORMAT );
             }
@@ -848,16 +815,6 @@
         {
             mbedtls_ecp_keypair_free( eck );
             return( MBEDTLS_ERR_PK_KEY_INVALID_FORMAT + ret );
-=======
-                if( ret != POLARSSL_ERR_ECP_FEATURE_UNAVAILABLE )
-                    return( POLARSSL_ERR_PK_KEY_INVALID_FORMAT );
-            }
-        }
-        else if( ret != POLARSSL_ERR_ASN1_UNEXPECTED_TAG )
-        {
-            ecp_keypair_free( eck );
-            return( POLARSSL_ERR_PK_KEY_INVALID_FORMAT + ret );
->>>>>>> 0645bfa7
         }
     }
 
