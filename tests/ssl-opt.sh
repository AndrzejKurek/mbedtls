#!/bin/sh

# ssl-opt.sh
#
# This file is part of mbed TLS (https://tls.mbed.org)
#
# Copyright (c) 2016, ARM Limited, All Rights Reserved
#
# Purpose
#
# Executes tests to prove various TLS/SSL options and extensions.
#
# The goal is not to cover every ciphersuite/version, but instead to cover
# specific options (max fragment length, truncated hmac, etc) or procedures
# (session resumption from cache or ticket, renego, etc).
#
# The tests assume a build with default options, with exceptions expressed
# with a dependency.  The tests focus on functionality and do not consider
# performance.
#

set -u

if cd $( dirname $0 ); then :; else
    echo "cd $( dirname $0 ) failed" >&2
    exit 1
fi

# default values, can be overriden by the environment
: ${P_SRV:=../programs/ssl/ssl_server2}
: ${P_CLI:=../programs/ssl/ssl_client2}
: ${P_PXY:=../programs/test/udp_proxy}
: ${OPENSSL_CMD:=openssl} # OPENSSL would conflict with the build system
: ${GNUTLS_CLI:=gnutls-cli}
: ${GNUTLS_SERV:=gnutls-serv}
: ${PERL:=perl}

O_SRV="$OPENSSL_CMD s_server -www -cert data_files/server5.crt -key data_files/server5.key"
O_CLI="echo 'GET / HTTP/1.0' | $OPENSSL_CMD s_client"
G_SRV="$GNUTLS_SERV --x509certfile data_files/server5.crt --x509keyfile data_files/server5.key"
G_CLI="echo 'GET / HTTP/1.0' | $GNUTLS_CLI --x509cafile data_files/test-ca_cat12.crt"
TCP_CLIENT="$PERL scripts/tcp_client.pl"

# alternative versions of OpenSSL and GnuTLS (no default path)

if [ -n "${OPENSSL_LEGACY:-}" ]; then
    O_LEGACY_SRV="$OPENSSL_LEGACY s_server -www -cert data_files/server5.crt -key data_files/server5.key"
    O_LEGACY_CLI="echo 'GET / HTTP/1.0' | $OPENSSL_LEGACY s_client"
else
    O_LEGACY_SRV=false
    O_LEGACY_CLI=false
fi

if [ -n "${GNUTLS_NEXT_SERV:-}" ]; then
    G_NEXT_SRV="$GNUTLS_NEXT_SERV --x509certfile data_files/server5.crt --x509keyfile data_files/server5.key"
else
    G_NEXT_SRV=false
fi

if [ -n "${GNUTLS_NEXT_CLI:-}" ]; then
    G_NEXT_CLI="echo 'GET / HTTP/1.0' | $GNUTLS_NEXT_CLI --x509cafile data_files/test-ca_cat12.crt"
else
    G_NEXT_CLI=false
fi

TESTS=0
FAILS=0
SKIPS=0

CONFIG_H='../include/mbedtls/config.h'

MEMCHECK=0
FILTER='.*'
EXCLUDE='^$'

SHOW_TEST_NUMBER=0
RUN_TEST_NUMBER=''

PRESERVE_LOGS=0

# Pick a "unique" server port in the range 10000-19999, and a proxy
# port which is this plus 10000. Each port number may be independently
# overridden by a command line option.
SRV_PORT=$(($$ % 10000 + 10000))
PXY_PORT=$((SRV_PORT + 10000))

print_usage() {
    echo "Usage: $0 [options]"
    printf "  -h|--help\tPrint this help.\n"
    printf "  -m|--memcheck\tCheck memory leaks and errors.\n"
    printf "  -f|--filter\tOnly matching tests are executed (BRE; default: '$FILTER')\n"
    printf "  -e|--exclude\tMatching tests are excluded (BRE; default: '$EXCLUDE')\n"
    printf "  -n|--number\tExecute only numbered test (comma-separated, e.g. '245,256')\n"
    printf "  -s|--show-numbers\tShow test numbers in front of test names\n"
    printf "  -p|--preserve-logs\tPreserve logs of successful tests as well\n"
    printf "     --port\tTCP/UDP port (default: randomish 1xxxx)\n"
    printf "     --proxy-port\tTCP/UDP proxy port (default: randomish 2xxxx)\n"
    printf "     --seed\tInteger seed value to use for this test run\n"
}

get_options() {
    while [ $# -gt 0 ]; do
        case "$1" in
            -f|--filter)
                shift; FILTER=$1
                ;;
            -e|--exclude)
                shift; EXCLUDE=$1
                ;;
            -m|--memcheck)
                MEMCHECK=1
                ;;
            -n|--number)
                shift; RUN_TEST_NUMBER=$1
                ;;
            -s|--show-numbers)
                SHOW_TEST_NUMBER=1
                ;;
            -p|--preserve-logs)
                PRESERVE_LOGS=1
                ;;
            --port)
                shift; SRV_PORT=$1
                ;;
            --proxy-port)
                shift; PXY_PORT=$1
                ;;
            --seed)
                shift; SEED="$1"
                ;;
            -h|--help)
                print_usage
                exit 0
                ;;
            *)
                echo "Unknown argument: '$1'"
                print_usage
                exit 1
                ;;
        esac
        shift
    done
}

# skip next test if the flag is not enabled in config.h
requires_config_enabled() {
    if grep "^#define $1" $CONFIG_H > /dev/null; then :; else
        SKIP_NEXT="YES"
    fi
}

# skip next test if the flag is enabled in config.h
requires_config_disabled() {
    if grep "^#define $1" $CONFIG_H > /dev/null; then
        SKIP_NEXT="YES"
    fi
}

# skip next test if OpenSSL doesn't support FALLBACK_SCSV
requires_openssl_with_fallback_scsv() {
    if [ -z "${OPENSSL_HAS_FBSCSV:-}" ]; then
        if $OPENSSL_CMD s_client -help 2>&1 | grep fallback_scsv >/dev/null
        then
            OPENSSL_HAS_FBSCSV="YES"
        else
            OPENSSL_HAS_FBSCSV="NO"
        fi
    fi
    if [ "$OPENSSL_HAS_FBSCSV" = "NO" ]; then
        SKIP_NEXT="YES"
    fi
}

# skip next test if GnuTLS isn't available
requires_gnutls() {
    if [ -z "${GNUTLS_AVAILABLE:-}" ]; then
        if ( which "$GNUTLS_CLI" && which "$GNUTLS_SERV" ) >/dev/null 2>&1; then
            GNUTLS_AVAILABLE="YES"
        else
            GNUTLS_AVAILABLE="NO"
        fi
    fi
    if [ "$GNUTLS_AVAILABLE" = "NO" ]; then
        SKIP_NEXT="YES"
    fi
}

# skip next test if GnuTLS-next isn't available
requires_gnutls_next() {
    if [ -z "${GNUTLS_NEXT_AVAILABLE:-}" ]; then
        if ( which "${GNUTLS_NEXT_CLI:-}" && which "${GNUTLS_NEXT_SERV:-}" ) >/dev/null 2>&1; then
            GNUTLS_NEXT_AVAILABLE="YES"
        else
            GNUTLS_NEXT_AVAILABLE="NO"
        fi
    fi
    if [ "$GNUTLS_NEXT_AVAILABLE" = "NO" ]; then
        SKIP_NEXT="YES"
    fi
}

# skip next test if OpenSSL-legacy isn't available
requires_openssl_legacy() {
    if [ -z "${OPENSSL_LEGACY_AVAILABLE:-}" ]; then
        if which "${OPENSSL_LEGACY:-}" >/dev/null 2>&1; then
            OPENSSL_LEGACY_AVAILABLE="YES"
        else
            OPENSSL_LEGACY_AVAILABLE="NO"
        fi
    fi
    if [ "$OPENSSL_LEGACY_AVAILABLE" = "NO" ]; then
        SKIP_NEXT="YES"
    fi
}

# skip next test if IPv6 isn't available on this host
requires_ipv6() {
    if [ -z "${HAS_IPV6:-}" ]; then
        $P_SRV server_addr='::1' > $SRV_OUT 2>&1 &
        SRV_PID=$!
        sleep 1
        kill $SRV_PID >/dev/null 2>&1
        if grep "NET - Binding of the socket failed" $SRV_OUT >/dev/null; then
            HAS_IPV6="NO"
        else
            HAS_IPV6="YES"
        fi
        rm -r $SRV_OUT
    fi

    if [ "$HAS_IPV6" = "NO" ]; then
        SKIP_NEXT="YES"
    fi
}

# Calculate the input & output maximum content lengths set in the config
MAX_CONTENT_LEN=$( ../scripts/config.pl get MBEDTLS_SSL_MAX_CONTENT_LEN || echo "16384")
MAX_IN_LEN=$( ../scripts/config.pl get MBEDTLS_SSL_IN_CONTENT_LEN || echo "$MAX_CONTENT_LEN")
MAX_OUT_LEN=$( ../scripts/config.pl get MBEDTLS_SSL_OUT_CONTENT_LEN || echo "$MAX_CONTENT_LEN")

if [ "$MAX_IN_LEN" -lt "$MAX_CONTENT_LEN" ]; then
    MAX_CONTENT_LEN="$MAX_IN_LEN"
fi
if [ "$MAX_OUT_LEN" -lt "$MAX_CONTENT_LEN" ]; then
    MAX_CONTENT_LEN="$MAX_OUT_LEN"
fi

# skip the next test if the SSL output buffer is less than 16KB
requires_full_size_output_buffer() {
    if [ "$MAX_OUT_LEN" -ne 16384 ]; then
        SKIP_NEXT="YES"
    fi
}

# skip the next test if valgrind is in use
not_with_valgrind() {
    if [ "$MEMCHECK" -gt 0 ]; then
        SKIP_NEXT="YES"
    fi
}

# skip the next test if valgrind is NOT in use
only_with_valgrind() {
    if [ "$MEMCHECK" -eq 0 ]; then
        SKIP_NEXT="YES"
    fi
}

# multiply the client timeout delay by the given factor for the next test
client_needs_more_time() {
    CLI_DELAY_FACTOR=$1
}

# wait for the given seconds after the client finished in the next test
server_needs_more_time() {
    SRV_DELAY_SECONDS=$1
}

# print_name <name>
print_name() {
    TESTS=$(( $TESTS + 1 ))
    LINE=""

    if [ "$SHOW_TEST_NUMBER" -gt 0 ]; then
        LINE="$TESTS "
    fi

    LINE="$LINE$1"
    printf "$LINE "
    LEN=$(( 72 - `echo "$LINE" | wc -c` ))
    for i in `seq 1 $LEN`; do printf '.'; done
    printf ' '

}

# fail <message>
fail() {
    echo "FAIL"
    echo "  ! $1"

    mv $SRV_OUT o-srv-${TESTS}.log
    mv $CLI_OUT o-cli-${TESTS}.log
    if [ -n "$PXY_CMD" ]; then
        mv $PXY_OUT o-pxy-${TESTS}.log
    fi
    echo "  ! outputs saved to o-XXX-${TESTS}.log"

    if [ "X${USER:-}" = Xbuildbot -o "X${LOGNAME:-}" = Xbuildbot -o "${LOG_FAILURE_ON_STDOUT:-0}" != 0 ]; then
        echo "  ! server output:"
        cat o-srv-${TESTS}.log
        echo "  ! ========================================================"
        echo "  ! client output:"
        cat o-cli-${TESTS}.log
        if [ -n "$PXY_CMD" ]; then
            echo "  ! ========================================================"
            echo "  ! proxy output:"
            cat o-pxy-${TESTS}.log
        fi
        echo ""
    fi

    FAILS=$(( $FAILS + 1 ))
}

# is_polar <cmd_line>
is_polar() {
    echo "$1" | grep 'ssl_server2\|ssl_client2' > /dev/null
}

# openssl s_server doesn't have -www with DTLS
check_osrv_dtls() {
    if echo "$SRV_CMD" | grep 's_server.*-dtls' >/dev/null; then
        NEEDS_INPUT=1
        SRV_CMD="$( echo $SRV_CMD | sed s/-www// )"
    else
        NEEDS_INPUT=0
    fi
}

# provide input to commands that need it
provide_input() {
    if [ $NEEDS_INPUT -eq 0 ]; then
        return
    fi

    while true; do
        echo "HTTP/1.0 200 OK"
        sleep 1
    done
}

# has_mem_err <log_file_name>
has_mem_err() {
    if ( grep -F 'All heap blocks were freed -- no leaks are possible' "$1" &&
         grep -F 'ERROR SUMMARY: 0 errors from 0 contexts' "$1" ) > /dev/null
    then
        return 1 # false: does not have errors
    else
        return 0 # true: has errors
    fi
}

# Wait for process $2 to be listening on port $1
if type lsof >/dev/null 2>/dev/null; then
    wait_server_start() {
        START_TIME=$(date +%s)
        if [ "$DTLS" -eq 1 ]; then
            proto=UDP
        else
            proto=TCP
        fi
        # Make a tight loop, server normally takes less than 1s to start.
        while ! lsof -a -n -b -i "$proto:$1" -p "$2" >/dev/null 2>/dev/null; do
              if [ $(( $(date +%s) - $START_TIME )) -gt $DOG_DELAY ]; then
                  echo "SERVERSTART TIMEOUT"
                  echo "SERVERSTART TIMEOUT" >> $SRV_OUT
                  break
              fi
              # Linux and *BSD support decimal arguments to sleep. On other
              # OSes this may be a tight loop.
              sleep 0.1 2>/dev/null || true
        done
    }
else
    echo "Warning: lsof not available, wait_server_start = sleep"
    wait_server_start() {
        sleep "$START_DELAY"
    }
fi

# Given the client or server debug output, parse the unix timestamp that is
# included in the first 4 bytes of the random bytes and check that it's within
# acceptable bounds
check_server_hello_time() {
    # Extract the time from the debug (lvl 3) output of the client
    SERVER_HELLO_TIME="$(sed -n 's/.*server hello, current time: //p' < "$1")"
    # Get the Unix timestamp for now
    CUR_TIME=$(date +'%s')
    THRESHOLD_IN_SECS=300

    # Check if the ServerHello time was printed
    if [ -z "$SERVER_HELLO_TIME" ]; then
        return 1
    fi

    # Check the time in ServerHello is within acceptable bounds
    if [ $SERVER_HELLO_TIME -lt $(( $CUR_TIME - $THRESHOLD_IN_SECS )) ]; then
        # The time in ServerHello is at least 5 minutes before now
        return 1
    elif [ $SERVER_HELLO_TIME -gt $(( $CUR_TIME + $THRESHOLD_IN_SECS )) ]; then
        # The time in ServerHello is at least 5 minutes later than now
        return 1
    else
        return 0
    fi
}

# wait for client to terminate and set CLI_EXIT
# must be called right after starting the client
wait_client_done() {
    CLI_PID=$!

    CLI_DELAY=$(( $DOG_DELAY * $CLI_DELAY_FACTOR ))
    CLI_DELAY_FACTOR=1

    ( sleep $CLI_DELAY; echo "===CLIENT_TIMEOUT===" >> $CLI_OUT; kill $CLI_PID ) &
    DOG_PID=$!

    wait $CLI_PID
    CLI_EXIT=$?

    kill $DOG_PID >/dev/null 2>&1
    wait $DOG_PID

    echo "EXIT: $CLI_EXIT" >> $CLI_OUT

    sleep $SRV_DELAY_SECONDS
    SRV_DELAY_SECONDS=0
}

# check if the given command uses dtls and sets global variable DTLS
detect_dtls() {
    if echo "$1" | grep 'dtls=1\|-dtls1\|-u' >/dev/null; then
        DTLS=1
    else
        DTLS=0
    fi
}

# Usage: run_test name [-p proxy_cmd] srv_cmd cli_cmd cli_exit [option [...]]
# Options:  -s pattern  pattern that must be present in server output
#           -c pattern  pattern that must be present in client output
#           -u pattern  lines after pattern must be unique in client output
#           -f call shell function on client output
#           -S pattern  pattern that must be absent in server output
#           -C pattern  pattern that must be absent in client output
#           -U pattern  lines after pattern must be unique in server output
#           -F call shell function on server output
run_test() {
    NAME="$1"
    shift 1

    if echo "$NAME" | grep "$FILTER" | grep -v "$EXCLUDE" >/dev/null; then :
    else
        SKIP_NEXT="NO"
        return
    fi

    print_name "$NAME"

    # Do we only run numbered tests?
    if [ "X$RUN_TEST_NUMBER" = "X" ]; then :
    elif echo ",$RUN_TEST_NUMBER," | grep ",$TESTS," >/dev/null; then :
    else
        SKIP_NEXT="YES"
    fi

    # should we skip?
    if [ "X$SKIP_NEXT" = "XYES" ]; then
        SKIP_NEXT="NO"
        echo "SKIP"
        SKIPS=$(( $SKIPS + 1 ))
        return
    fi

    # does this test use a proxy?
    if [ "X$1" = "X-p" ]; then
        PXY_CMD="$2"
        shift 2
    else
        PXY_CMD=""
    fi

    # get commands and client output
    SRV_CMD="$1"
    CLI_CMD="$2"
    CLI_EXPECT="$3"
    shift 3

    # fix client port
    if [ -n "$PXY_CMD" ]; then
        CLI_CMD=$( echo "$CLI_CMD" | sed s/+SRV_PORT/$PXY_PORT/g )
    else
        CLI_CMD=$( echo "$CLI_CMD" | sed s/+SRV_PORT/$SRV_PORT/g )
    fi

    # update DTLS variable
    detect_dtls "$SRV_CMD"

    # prepend valgrind to our commands if active
    if [ "$MEMCHECK" -gt 0 ]; then
        if is_polar "$SRV_CMD"; then
            SRV_CMD="valgrind --leak-check=full $SRV_CMD"
        fi
        if is_polar "$CLI_CMD"; then
            CLI_CMD="valgrind --leak-check=full $CLI_CMD"
        fi
    fi

    TIMES_LEFT=2
    while [ $TIMES_LEFT -gt 0 ]; do
        TIMES_LEFT=$(( $TIMES_LEFT - 1 ))

        # run the commands
        if [ -n "$PXY_CMD" ]; then
            echo "$PXY_CMD" > $PXY_OUT
            $PXY_CMD >> $PXY_OUT 2>&1 &
            PXY_PID=$!
            # assume proxy starts faster than server
        fi

        check_osrv_dtls
        echo "$SRV_CMD" > $SRV_OUT
        provide_input | $SRV_CMD >> $SRV_OUT 2>&1 &
        SRV_PID=$!
        wait_server_start "$SRV_PORT" "$SRV_PID"

        echo "$CLI_CMD" > $CLI_OUT
        eval "$CLI_CMD" >> $CLI_OUT 2>&1 &
        wait_client_done

        sleep 0.05

        # terminate the server (and the proxy)
        kill $SRV_PID
        wait $SRV_PID

        if [ -n "$PXY_CMD" ]; then
            kill $PXY_PID >/dev/null 2>&1
            wait $PXY_PID
        fi

        # retry only on timeouts
        if grep '===CLIENT_TIMEOUT===' $CLI_OUT >/dev/null; then
            printf "RETRY "
        else
            TIMES_LEFT=0
        fi
    done

    # check if the client and server went at least to the handshake stage
    # (useful to avoid tests with only negative assertions and non-zero
    # expected client exit to incorrectly succeed in case of catastrophic
    # failure)
    if is_polar "$SRV_CMD"; then
        if grep "Performing the SSL/TLS handshake" $SRV_OUT >/dev/null; then :;
        else
            fail "server or client failed to reach handshake stage"
            return
        fi
    fi
    if is_polar "$CLI_CMD"; then
        if grep "Performing the SSL/TLS handshake" $CLI_OUT >/dev/null; then :;
        else
            fail "server or client failed to reach handshake stage"
            return
        fi
    fi

    # check server exit code
    if [ $? != 0 ]; then
        fail "server fail"
        return
    fi

    # check client exit code
    if [ \( "$CLI_EXPECT" = 0 -a "$CLI_EXIT" != 0 \) -o \
         \( "$CLI_EXPECT" != 0 -a "$CLI_EXIT" = 0 \) ]
    then
        fail "bad client exit code (expected $CLI_EXPECT, got $CLI_EXIT)"
        return
    fi

    # check other assertions
    # lines beginning with == are added by valgrind, ignore them
    # lines with 'Serious error when reading debug info', are valgrind issues as well
    while [ $# -gt 0 ]
    do
        case $1 in
            "-s")
                if grep -v '^==' $SRV_OUT | grep -v 'Serious error when reading debug info' | grep "$2" >/dev/null; then :; else
                    fail "pattern '$2' MUST be present in the Server output"
                    return
                fi
                ;;

            "-c")
                if grep -v '^==' $CLI_OUT | grep -v 'Serious error when reading debug info' | grep "$2" >/dev/null; then :; else
                    fail "pattern '$2' MUST be present in the Client output"
                    return
                fi
                ;;

            "-S")
                if grep -v '^==' $SRV_OUT | grep -v 'Serious error when reading debug info' | grep "$2" >/dev/null; then
                    fail "pattern '$2' MUST NOT be present in the Server output"
                    return
                fi
                ;;

            "-C")
                if grep -v '^==' $CLI_OUT | grep -v 'Serious error when reading debug info' | grep "$2" >/dev/null; then
                    fail "pattern '$2' MUST NOT be present in the Client output"
                    return
                fi
                ;;

                # The filtering in the following two options (-u and -U) do the following
                #   - ignore valgrind output
                #   - filter out everything but lines right after the pattern occurances
                #   - keep one of each non-unique line
                #   - count how many lines remain
                # A line with '--' will remain in the result from previous outputs, so the number of lines in the result will be 1
                # if there were no duplicates.
            "-U")
                if [ $(grep -v '^==' $SRV_OUT | grep -v 'Serious error when reading debug info' | grep -A1 "$2" | grep -v "$2" | sort | uniq -d | wc -l) -gt 1 ]; then
                    fail "lines following pattern '$2' must be unique in Server output"
                    return
                fi
                ;;

            "-u")
                if [ $(grep -v '^==' $CLI_OUT | grep -v 'Serious error when reading debug info' | grep -A1 "$2" | grep -v "$2" | sort | uniq -d | wc -l) -gt 1 ]; then
                    fail "lines following pattern '$2' must be unique in Client output"
                    return
                fi
                ;;
            "-F")
                if ! $2 "$SRV_OUT"; then
                    fail "function call to '$2' failed on Server output"
                    return
                fi
                ;;
            "-f")
                if ! $2 "$CLI_OUT"; then
                    fail "function call to '$2' failed on Client output"
                    return
                fi
                ;;

            *)
                echo "Unknown test: $1" >&2
                exit 1
        esac
        shift 2
    done

    # check valgrind's results
    if [ "$MEMCHECK" -gt 0 ]; then
        if is_polar "$SRV_CMD" && has_mem_err $SRV_OUT; then
            fail "Server has memory errors"
            return
        fi
        if is_polar "$CLI_CMD" && has_mem_err $CLI_OUT; then
            fail "Client has memory errors"
            return
        fi
    fi

    # if we're here, everything is ok
    echo "PASS"
    if [ "$PRESERVE_LOGS" -gt 0 ]; then
        mv $SRV_OUT o-srv-${TESTS}.log
        mv $CLI_OUT o-cli-${TESTS}.log
        if [ -n "$PXY_CMD" ]; then
            mv $PXY_OUT o-pxy-${TESTS}.log
        fi
    fi

    rm -f $SRV_OUT $CLI_OUT $PXY_OUT
}

cleanup() {
    rm -f $CLI_OUT $SRV_OUT $PXY_OUT $SESSION
    test -n "${SRV_PID:-}" && kill $SRV_PID >/dev/null 2>&1
    test -n "${PXY_PID:-}" && kill $PXY_PID >/dev/null 2>&1
    test -n "${CLI_PID:-}" && kill $CLI_PID >/dev/null 2>&1
    test -n "${DOG_PID:-}" && kill $DOG_PID >/dev/null 2>&1
    exit 1
}

#
# MAIN
#

get_options "$@"

# sanity checks, avoid an avalanche of errors
P_SRV_BIN="${P_SRV%%[  ]*}"
P_CLI_BIN="${P_CLI%%[  ]*}"
P_PXY_BIN="${P_PXY%%[  ]*}"
if [ ! -x "$P_SRV_BIN" ]; then
    echo "Command '$P_SRV_BIN' is not an executable file"
    exit 1
fi
if [ ! -x "$P_CLI_BIN" ]; then
    echo "Command '$P_CLI_BIN' is not an executable file"
    exit 1
fi
if [ ! -x "$P_PXY_BIN" ]; then
    echo "Command '$P_PXY_BIN' is not an executable file"
    exit 1
fi
if [ "$MEMCHECK" -gt 0 ]; then
    if which valgrind >/dev/null 2>&1; then :; else
        echo "Memcheck not possible. Valgrind not found"
        exit 1
    fi
fi
if which $OPENSSL_CMD >/dev/null 2>&1; then :; else
    echo "Command '$OPENSSL_CMD' not found"
    exit 1
fi

# used by watchdog
MAIN_PID="$$"

# We use somewhat arbitrary delays for tests:
# - how long do we wait for the server to start (when lsof not available)?
# - how long do we allow for the client to finish?
#   (not to check performance, just to avoid waiting indefinitely)
# Things are slower with valgrind, so give extra time here.
#
# Note: without lsof, there is a trade-off between the running time of this
# script and the risk of spurious errors because we didn't wait long enough.
# The watchdog delay on the other hand doesn't affect normal running time of
# the script, only the case where a client or server gets stuck.
if [ "$MEMCHECK" -gt 0 ]; then
    START_DELAY=6
    DOG_DELAY=60
else
    START_DELAY=2
    DOG_DELAY=20
fi

# some particular tests need more time:
# - for the client, we multiply the usual watchdog limit by a factor
# - for the server, we sleep for a number of seconds after the client exits
# see client_need_more_time() and server_needs_more_time()
CLI_DELAY_FACTOR=1
SRV_DELAY_SECONDS=0

# fix commands to use this port, force IPv4 while at it
# +SRV_PORT will be replaced by either $SRV_PORT or $PXY_PORT later
P_SRV="$P_SRV server_addr=127.0.0.1 server_port=$SRV_PORT"
P_CLI="$P_CLI server_addr=127.0.0.1 server_port=+SRV_PORT"
P_PXY="$P_PXY server_addr=127.0.0.1 server_port=$SRV_PORT listen_addr=127.0.0.1 listen_port=$PXY_PORT ${SEED:+"seed=$SEED"}"
O_SRV="$O_SRV -accept $SRV_PORT -dhparam data_files/dhparams.pem"
O_CLI="$O_CLI -connect localhost:+SRV_PORT"
G_SRV="$G_SRV -p $SRV_PORT"
G_CLI="$G_CLI -p +SRV_PORT localhost"

if [ -n "${OPENSSL_LEGACY:-}" ]; then
    O_LEGACY_SRV="$O_LEGACY_SRV -accept $SRV_PORT -dhparam data_files/dhparams.pem"
    O_LEGACY_CLI="$O_LEGACY_CLI -connect localhost:+SRV_PORT"
fi

if [ -n "${GNUTLS_NEXT_SERV:-}" ]; then
    G_NEXT_SRV="$G_NEXT_SRV -p $SRV_PORT"
fi

if [ -n "${GNUTLS_NEXT_CLI:-}" ]; then
    G_NEXT_CLI="$G_NEXT_CLI -p +SRV_PORT localhost"
fi

# Allow SHA-1, because many of our test certificates use it
P_SRV="$P_SRV allow_sha1=1"
P_CLI="$P_CLI allow_sha1=1"

# Also pick a unique name for intermediate files
SRV_OUT="srv_out.$$"
CLI_OUT="cli_out.$$"
PXY_OUT="pxy_out.$$"
SESSION="session.$$"

SKIP_NEXT="NO"

trap cleanup INT TERM HUP

# Basic test

# Checks that:
# - things work with all ciphersuites active (used with config-full in all.sh)
# - the expected (highest security) parameters are selected
#   ("signature_algorithm ext: 6" means SHA-512 (highest common hash))
run_test    "Default" \
            "$P_SRV debug_level=3" \
            "$P_CLI" \
            0 \
            -s "Protocol is TLSv1.2" \
            -s "Ciphersuite is TLS-ECDHE-RSA-WITH-CHACHA20-POLY1305-SHA256" \
            -s "client hello v3, signature_algorithm ext: 6" \
            -s "ECDHE curve: secp521r1" \
            -S "error" \
            -C "error"

run_test    "Default, DTLS" \
            "$P_SRV dtls=1" \
            "$P_CLI dtls=1" \
            0 \
            -s "Protocol is DTLSv1.2" \
            -s "Ciphersuite is TLS-ECDHE-RSA-WITH-CHACHA20-POLY1305-SHA256"

# Test current time in ServerHello
requires_config_enabled MBEDTLS_HAVE_TIME
run_test    "ServerHello contains gmt_unix_time" \
            "$P_SRV debug_level=3" \
            "$P_CLI debug_level=3" \
            0 \
            -f "check_server_hello_time" \
            -F "check_server_hello_time"

# Test for uniqueness of IVs in AEAD ciphersuites
run_test    "Unique IV in GCM" \
            "$P_SRV exchanges=20 debug_level=4" \
            "$P_CLI exchanges=20 debug_level=4 force_ciphersuite=TLS-ECDHE-ECDSA-WITH-AES-256-GCM-SHA384" \
            0 \
            -u "IV used" \
            -U "IV used"

# Tests for rc4 option

requires_config_enabled MBEDTLS_REMOVE_ARC4_CIPHERSUITES
run_test    "RC4: server disabled, client enabled" \
            "$P_SRV" \
            "$P_CLI force_ciphersuite=TLS-RSA-WITH-RC4-128-SHA" \
            1 \
            -s "SSL - The server has no ciphersuites in common"

requires_config_enabled MBEDTLS_REMOVE_ARC4_CIPHERSUITES
run_test    "RC4: server half, client enabled" \
            "$P_SRV arc4=1" \
            "$P_CLI force_ciphersuite=TLS-RSA-WITH-RC4-128-SHA" \
            1 \
            -s "SSL - The server has no ciphersuites in common"

run_test    "RC4: server enabled, client disabled" \
            "$P_SRV force_ciphersuite=TLS-RSA-WITH-RC4-128-SHA" \
            "$P_CLI" \
            1 \
            -s "SSL - The server has no ciphersuites in common"

run_test    "RC4: both enabled" \
            "$P_SRV force_ciphersuite=TLS-RSA-WITH-RC4-128-SHA" \
            "$P_CLI force_ciphersuite=TLS-RSA-WITH-RC4-128-SHA" \
            0 \
            -S "SSL - None of the common ciphersuites is usable" \
            -S "SSL - The server has no ciphersuites in common"

# Tests for SHA-1 support

requires_config_disabled MBEDTLS_TLS_DEFAULT_ALLOW_SHA1_IN_CERTIFICATES
run_test    "SHA-1 forbidden by default in server certificate" \
            "$P_SRV key_file=data_files/server2.key crt_file=data_files/server2.crt" \
            "$P_CLI debug_level=2 allow_sha1=0" \
            1 \
            -c "The certificate is signed with an unacceptable hash"

requires_config_enabled MBEDTLS_TLS_DEFAULT_ALLOW_SHA1_IN_CERTIFICATES
run_test    "SHA-1 forbidden by default in server certificate" \
            "$P_SRV key_file=data_files/server2.key crt_file=data_files/server2.crt" \
            "$P_CLI debug_level=2 allow_sha1=0" \
            0

run_test    "SHA-1 explicitly allowed in server certificate" \
            "$P_SRV key_file=data_files/server2.key crt_file=data_files/server2.crt" \
            "$P_CLI allow_sha1=1" \
            0

run_test    "SHA-256 allowed by default in server certificate" \
            "$P_SRV key_file=data_files/server2.key crt_file=data_files/server2-sha256.crt" \
            "$P_CLI allow_sha1=0" \
            0

requires_config_disabled MBEDTLS_TLS_DEFAULT_ALLOW_SHA1_IN_CERTIFICATES
run_test    "SHA-1 forbidden by default in client certificate" \
            "$P_SRV auth_mode=required allow_sha1=0" \
            "$P_CLI key_file=data_files/cli-rsa.key crt_file=data_files/cli-rsa-sha1.crt" \
            1 \
            -s "The certificate is signed with an unacceptable hash"

requires_config_enabled MBEDTLS_TLS_DEFAULT_ALLOW_SHA1_IN_CERTIFICATES
run_test    "SHA-1 forbidden by default in client certificate" \
            "$P_SRV auth_mode=required allow_sha1=0" \
            "$P_CLI key_file=data_files/cli-rsa.key crt_file=data_files/cli-rsa-sha1.crt" \
            0

run_test    "SHA-1 explicitly allowed in client certificate" \
            "$P_SRV auth_mode=required allow_sha1=1" \
            "$P_CLI key_file=data_files/cli-rsa.key crt_file=data_files/cli-rsa-sha1.crt" \
            0

run_test    "SHA-256 allowed by default in client certificate" \
            "$P_SRV auth_mode=required allow_sha1=0" \
            "$P_CLI key_file=data_files/cli-rsa.key crt_file=data_files/cli-rsa-sha256.crt" \
            0

# Tests for datagram packing
run_test    "DTLS: multiple records in same datagram, client and server" \
            "$P_SRV dtls=1 dgram_packing=1 debug_level=2" \
            "$P_CLI dtls=1 dgram_packing=1 debug_level=2" \
            0 \
            -c "next record in same datagram" \
            -s "next record in same datagram"

run_test    "DTLS: multiple records in same datagram, client only" \
            "$P_SRV dtls=1 dgram_packing=0 debug_level=2" \
            "$P_CLI dtls=1 dgram_packing=1 debug_level=2" \
            0 \
            -s "next record in same datagram" \
            -C "next record in same datagram"

run_test    "DTLS: multiple records in same datagram, server only" \
            "$P_SRV dtls=1 dgram_packing=1 debug_level=2" \
            "$P_CLI dtls=1 dgram_packing=0 debug_level=2" \
            0 \
            -S "next record in same datagram" \
            -c "next record in same datagram"

run_test    "DTLS: multiple records in same datagram, neither client nor server" \
            "$P_SRV dtls=1 dgram_packing=0 debug_level=2" \
            "$P_CLI dtls=1 dgram_packing=0 debug_level=2" \
            0 \
            -S "next record in same datagram" \
            -C "next record in same datagram"

# Tests for Truncated HMAC extension

run_test    "Truncated HMAC: client default, server default" \
            "$P_SRV debug_level=4" \
            "$P_CLI force_ciphersuite=TLS-RSA-WITH-AES-128-CBC-SHA" \
            0 \
            -s "dumping 'expected mac' (20 bytes)" \
            -S "dumping 'expected mac' (10 bytes)"

requires_config_enabled MBEDTLS_SSL_TRUNCATED_HMAC
run_test    "Truncated HMAC: client disabled, server default" \
            "$P_SRV debug_level=4" \
            "$P_CLI force_ciphersuite=TLS-RSA-WITH-AES-128-CBC-SHA trunc_hmac=0" \
            0 \
            -s "dumping 'expected mac' (20 bytes)" \
            -S "dumping 'expected mac' (10 bytes)"

requires_config_enabled MBEDTLS_SSL_TRUNCATED_HMAC
run_test    "Truncated HMAC: client enabled, server default" \
            "$P_SRV debug_level=4" \
            "$P_CLI force_ciphersuite=TLS-RSA-WITH-AES-128-CBC-SHA trunc_hmac=1" \
            0 \
            -s "dumping 'expected mac' (20 bytes)" \
            -S "dumping 'expected mac' (10 bytes)"

requires_config_enabled MBEDTLS_SSL_TRUNCATED_HMAC
run_test    "Truncated HMAC: client enabled, server disabled" \
            "$P_SRV debug_level=4 trunc_hmac=0" \
            "$P_CLI force_ciphersuite=TLS-RSA-WITH-AES-128-CBC-SHA trunc_hmac=1" \
            0 \
            -s "dumping 'expected mac' (20 bytes)" \
            -S "dumping 'expected mac' (10 bytes)"

requires_config_enabled MBEDTLS_SSL_TRUNCATED_HMAC
run_test    "Truncated HMAC: client disabled, server enabled" \
            "$P_SRV debug_level=4 trunc_hmac=1" \
            "$P_CLI force_ciphersuite=TLS-RSA-WITH-AES-128-CBC-SHA trunc_hmac=0" \
            0 \
            -s "dumping 'expected mac' (20 bytes)" \
            -S "dumping 'expected mac' (10 bytes)"

requires_config_enabled MBEDTLS_SSL_TRUNCATED_HMAC
run_test    "Truncated HMAC: client enabled, server enabled" \
            "$P_SRV debug_level=4 trunc_hmac=1" \
            "$P_CLI force_ciphersuite=TLS-RSA-WITH-AES-128-CBC-SHA trunc_hmac=1" \
            0 \
            -S "dumping 'expected mac' (20 bytes)" \
            -s "dumping 'expected mac' (10 bytes)"

run_test    "Truncated HMAC, DTLS: client default, server default" \
            "$P_SRV dtls=1 debug_level=4" \
            "$P_CLI dtls=1 force_ciphersuite=TLS-RSA-WITH-AES-128-CBC-SHA" \
            0 \
            -s "dumping 'expected mac' (20 bytes)" \
            -S "dumping 'expected mac' (10 bytes)"

requires_config_enabled MBEDTLS_SSL_TRUNCATED_HMAC
run_test    "Truncated HMAC, DTLS: client disabled, server default" \
            "$P_SRV dtls=1 debug_level=4" \
            "$P_CLI dtls=1 force_ciphersuite=TLS-RSA-WITH-AES-128-CBC-SHA trunc_hmac=0" \
            0 \
            -s "dumping 'expected mac' (20 bytes)" \
            -S "dumping 'expected mac' (10 bytes)"

requires_config_enabled MBEDTLS_SSL_TRUNCATED_HMAC
run_test    "Truncated HMAC, DTLS: client enabled, server default" \
            "$P_SRV dtls=1 debug_level=4" \
            "$P_CLI dtls=1 force_ciphersuite=TLS-RSA-WITH-AES-128-CBC-SHA trunc_hmac=1" \
            0 \
            -s "dumping 'expected mac' (20 bytes)" \
            -S "dumping 'expected mac' (10 bytes)"

requires_config_enabled MBEDTLS_SSL_TRUNCATED_HMAC
run_test    "Truncated HMAC, DTLS: client enabled, server disabled" \
            "$P_SRV dtls=1 debug_level=4 trunc_hmac=0" \
            "$P_CLI dtls=1 force_ciphersuite=TLS-RSA-WITH-AES-128-CBC-SHA trunc_hmac=1" \
            0 \
            -s "dumping 'expected mac' (20 bytes)" \
            -S "dumping 'expected mac' (10 bytes)"

requires_config_enabled MBEDTLS_SSL_TRUNCATED_HMAC
run_test    "Truncated HMAC, DTLS: client disabled, server enabled" \
            "$P_SRV dtls=1 debug_level=4 trunc_hmac=1" \
            "$P_CLI dtls=1 force_ciphersuite=TLS-RSA-WITH-AES-128-CBC-SHA trunc_hmac=0" \
            0 \
            -s "dumping 'expected mac' (20 bytes)" \
            -S "dumping 'expected mac' (10 bytes)"

requires_config_enabled MBEDTLS_SSL_TRUNCATED_HMAC
run_test    "Truncated HMAC, DTLS: client enabled, server enabled" \
            "$P_SRV dtls=1 debug_level=4 trunc_hmac=1" \
            "$P_CLI dtls=1 force_ciphersuite=TLS-RSA-WITH-AES-128-CBC-SHA trunc_hmac=1" \
            0 \
            -S "dumping 'expected mac' (20 bytes)" \
            -s "dumping 'expected mac' (10 bytes)"

# Tests for Encrypt-then-MAC extension

run_test    "Encrypt then MAC: default" \
            "$P_SRV debug_level=3 \
             force_ciphersuite=TLS-RSA-WITH-AES-128-CBC-SHA" \
            "$P_CLI debug_level=3" \
            0 \
            -c "client hello, adding encrypt_then_mac extension" \
            -s "found encrypt then mac extension" \
            -s "server hello, adding encrypt then mac extension" \
            -c "found encrypt_then_mac extension" \
            -c "using encrypt then mac" \
            -s "using encrypt then mac"

run_test    "Encrypt then MAC: client enabled, server disabled" \
            "$P_SRV debug_level=3 etm=0 \
             force_ciphersuite=TLS-RSA-WITH-AES-128-CBC-SHA" \
            "$P_CLI debug_level=3 etm=1" \
            0 \
            -c "client hello, adding encrypt_then_mac extension" \
            -s "found encrypt then mac extension" \
            -S "server hello, adding encrypt then mac extension" \
            -C "found encrypt_then_mac extension" \
            -C "using encrypt then mac" \
            -S "using encrypt then mac"

run_test    "Encrypt then MAC: client enabled, aead cipher" \
            "$P_SRV debug_level=3 etm=1 \
             force_ciphersuite=TLS-RSA-WITH-AES-128-GCM-SHA256" \
            "$P_CLI debug_level=3 etm=1" \
            0 \
            -c "client hello, adding encrypt_then_mac extension" \
            -s "found encrypt then mac extension" \
            -S "server hello, adding encrypt then mac extension" \
            -C "found encrypt_then_mac extension" \
            -C "using encrypt then mac" \
            -S "using encrypt then mac"

run_test    "Encrypt then MAC: client enabled, stream cipher" \
            "$P_SRV debug_level=3 etm=1 \
             force_ciphersuite=TLS-RSA-WITH-RC4-128-SHA" \
            "$P_CLI debug_level=3 etm=1 arc4=1 force_ciphersuite=TLS-RSA-WITH-RC4-128-SHA" \
            0 \
            -c "client hello, adding encrypt_then_mac extension" \
            -s "found encrypt then mac extension" \
            -S "server hello, adding encrypt then mac extension" \
            -C "found encrypt_then_mac extension" \
            -C "using encrypt then mac" \
            -S "using encrypt then mac"

run_test    "Encrypt then MAC: client disabled, server enabled" \
            "$P_SRV debug_level=3 etm=1 \
             force_ciphersuite=TLS-RSA-WITH-AES-128-CBC-SHA" \
            "$P_CLI debug_level=3 etm=0" \
            0 \
            -C "client hello, adding encrypt_then_mac extension" \
            -S "found encrypt then mac extension" \
            -S "server hello, adding encrypt then mac extension" \
            -C "found encrypt_then_mac extension" \
            -C "using encrypt then mac" \
            -S "using encrypt then mac"

requires_config_enabled MBEDTLS_SSL_PROTO_SSL3
run_test    "Encrypt then MAC: client SSLv3, server enabled" \
            "$P_SRV debug_level=3 min_version=ssl3 \
             force_ciphersuite=TLS-RSA-WITH-AES-128-CBC-SHA" \
            "$P_CLI debug_level=3 force_version=ssl3" \
            0 \
            -C "client hello, adding encrypt_then_mac extension" \
            -S "found encrypt then mac extension" \
            -S "server hello, adding encrypt then mac extension" \
            -C "found encrypt_then_mac extension" \
            -C "using encrypt then mac" \
            -S "using encrypt then mac"

requires_config_enabled MBEDTLS_SSL_PROTO_SSL3
run_test    "Encrypt then MAC: client enabled, server SSLv3" \
            "$P_SRV debug_level=3 force_version=ssl3 \
             force_ciphersuite=TLS-RSA-WITH-AES-128-CBC-SHA" \
            "$P_CLI debug_level=3 min_version=ssl3" \
            0 \
            -c "client hello, adding encrypt_then_mac extension" \
            -S "found encrypt then mac extension" \
            -S "server hello, adding encrypt then mac extension" \
            -C "found encrypt_then_mac extension" \
            -C "using encrypt then mac" \
            -S "using encrypt then mac"

# Tests for Extended Master Secret extension

run_test    "Extended Master Secret: default" \
            "$P_SRV debug_level=3" \
            "$P_CLI debug_level=3" \
            0 \
            -c "client hello, adding extended_master_secret extension" \
            -s "found extended master secret extension" \
            -s "server hello, adding extended master secret extension" \
            -c "found extended_master_secret extension" \
            -c "using extended master secret" \
            -s "using extended master secret"

run_test    "Extended Master Secret: client enabled, server disabled" \
            "$P_SRV debug_level=3 extended_ms=0" \
            "$P_CLI debug_level=3 extended_ms=1" \
            0 \
            -c "client hello, adding extended_master_secret extension" \
            -s "found extended master secret extension" \
            -S "server hello, adding extended master secret extension" \
            -C "found extended_master_secret extension" \
            -C "using extended master secret" \
            -S "using extended master secret"

run_test    "Extended Master Secret: client disabled, server enabled" \
            "$P_SRV debug_level=3 extended_ms=1" \
            "$P_CLI debug_level=3 extended_ms=0" \
            0 \
            -C "client hello, adding extended_master_secret extension" \
            -S "found extended master secret extension" \
            -S "server hello, adding extended master secret extension" \
            -C "found extended_master_secret extension" \
            -C "using extended master secret" \
            -S "using extended master secret"

requires_config_enabled MBEDTLS_SSL_PROTO_SSL3
run_test    "Extended Master Secret: client SSLv3, server enabled" \
            "$P_SRV debug_level=3 min_version=ssl3" \
            "$P_CLI debug_level=3 force_version=ssl3" \
            0 \
            -C "client hello, adding extended_master_secret extension" \
            -S "found extended master secret extension" \
            -S "server hello, adding extended master secret extension" \
            -C "found extended_master_secret extension" \
            -C "using extended master secret" \
            -S "using extended master secret"

requires_config_enabled MBEDTLS_SSL_PROTO_SSL3
run_test    "Extended Master Secret: client enabled, server SSLv3" \
            "$P_SRV debug_level=3 force_version=ssl3" \
            "$P_CLI debug_level=3 min_version=ssl3" \
            0 \
            -c "client hello, adding extended_master_secret extension" \
            -S "found extended master secret extension" \
            -S "server hello, adding extended master secret extension" \
            -C "found extended_master_secret extension" \
            -C "using extended master secret" \
            -S "using extended master secret"

# Tests for FALLBACK_SCSV

run_test    "Fallback SCSV: default" \
            "$P_SRV debug_level=2" \
            "$P_CLI debug_level=3 force_version=tls1_1" \
            0 \
            -C "adding FALLBACK_SCSV" \
            -S "received FALLBACK_SCSV" \
            -S "inapropriate fallback" \
            -C "is a fatal alert message (msg 86)"

run_test    "Fallback SCSV: explicitly disabled" \
            "$P_SRV debug_level=2" \
            "$P_CLI debug_level=3 force_version=tls1_1 fallback=0" \
            0 \
            -C "adding FALLBACK_SCSV" \
            -S "received FALLBACK_SCSV" \
            -S "inapropriate fallback" \
            -C "is a fatal alert message (msg 86)"

run_test    "Fallback SCSV: enabled" \
            "$P_SRV debug_level=2" \
            "$P_CLI debug_level=3 force_version=tls1_1 fallback=1" \
            1 \
            -c "adding FALLBACK_SCSV" \
            -s "received FALLBACK_SCSV" \
            -s "inapropriate fallback" \
            -c "is a fatal alert message (msg 86)"

run_test    "Fallback SCSV: enabled, max version" \
            "$P_SRV debug_level=2" \
            "$P_CLI debug_level=3 fallback=1" \
            0 \
            -c "adding FALLBACK_SCSV" \
            -s "received FALLBACK_SCSV" \
            -S "inapropriate fallback" \
            -C "is a fatal alert message (msg 86)"

requires_openssl_with_fallback_scsv
run_test    "Fallback SCSV: default, openssl server" \
            "$O_SRV" \
            "$P_CLI debug_level=3 force_version=tls1_1 fallback=0" \
            0 \
            -C "adding FALLBACK_SCSV" \
            -C "is a fatal alert message (msg 86)"

requires_openssl_with_fallback_scsv
run_test    "Fallback SCSV: enabled, openssl server" \
            "$O_SRV" \
            "$P_CLI debug_level=3 force_version=tls1_1 fallback=1" \
            1 \
            -c "adding FALLBACK_SCSV" \
            -c "is a fatal alert message (msg 86)"

requires_openssl_with_fallback_scsv
run_test    "Fallback SCSV: disabled, openssl client" \
            "$P_SRV debug_level=2" \
            "$O_CLI -tls1_1" \
            0 \
            -S "received FALLBACK_SCSV" \
            -S "inapropriate fallback"

requires_openssl_with_fallback_scsv
run_test    "Fallback SCSV: enabled, openssl client" \
            "$P_SRV debug_level=2" \
            "$O_CLI -tls1_1 -fallback_scsv" \
            1 \
            -s "received FALLBACK_SCSV" \
            -s "inapropriate fallback"

requires_openssl_with_fallback_scsv
run_test    "Fallback SCSV: enabled, max version, openssl client" \
            "$P_SRV debug_level=2" \
            "$O_CLI -fallback_scsv" \
            0 \
            -s "received FALLBACK_SCSV" \
            -S "inapropriate fallback"

# Test sending and receiving empty application data records

run_test    "Encrypt then MAC: empty application data record" \
            "$P_SRV auth_mode=none debug_level=4 etm=1" \
            "$P_CLI auth_mode=none etm=1 request_size=0 force_ciphersuite=TLS-ECDHE-RSA-WITH-AES-256-CBC-SHA" \
            0 \
            -S "0000:  0f 0f 0f 0f 0f 0f 0f 0f 0f 0f 0f 0f 0f 0f 0f 0f" \
            -s "dumping 'input payload after decrypt' (0 bytes)" \
            -c "0 bytes written in 1 fragments"

run_test    "Default, no Encrypt then MAC: empty application data record" \
            "$P_SRV auth_mode=none debug_level=4 etm=0" \
            "$P_CLI auth_mode=none etm=0 request_size=0" \
            0 \
            -s "dumping 'input payload after decrypt' (0 bytes)" \
            -c "0 bytes written in 1 fragments"

run_test    "Encrypt then MAC, DTLS: empty application data record" \
            "$P_SRV auth_mode=none debug_level=4 etm=1 dtls=1" \
            "$P_CLI auth_mode=none etm=1 request_size=0 force_ciphersuite=TLS-ECDHE-RSA-WITH-AES-256-CBC-SHA dtls=1" \
            0 \
            -S "0000:  0f 0f 0f 0f 0f 0f 0f 0f 0f 0f 0f 0f 0f 0f 0f 0f" \
            -s "dumping 'input payload after decrypt' (0 bytes)" \
            -c "0 bytes written in 1 fragments"

run_test    "Default, no Encrypt then MAC, DTLS: empty application data record" \
            "$P_SRV auth_mode=none debug_level=4 etm=0 dtls=1" \
            "$P_CLI auth_mode=none etm=0 request_size=0 dtls=1" \
            0 \
            -s "dumping 'input payload after decrypt' (0 bytes)" \
            -c "0 bytes written in 1 fragments"

## ClientHello generated with
## "openssl s_client -CAfile tests/data_files/test-ca.crt -tls1_1 -connect localhost:4433 -cipher ..."
## then manually twiddling the ciphersuite list.
## The ClientHello content is spelled out below as a hex string as
## "prefix ciphersuite1 ciphersuite2 ciphersuite3 ciphersuite4 suffix".
## The expected response is an inappropriate_fallback alert.
requires_openssl_with_fallback_scsv
run_test    "Fallback SCSV: beginning of list" \
            "$P_SRV debug_level=2" \
            "$TCP_CLIENT localhost $SRV_PORT '160301003e0100003a03022aafb94308dc22ca1086c65acc00e414384d76b61ecab37df1633b1ae1034dbe000008 5600 0031 0032 0033 0100000900230000000f000101' '15030200020256'" \
            0 \
            -s "received FALLBACK_SCSV" \
            -s "inapropriate fallback"

requires_openssl_with_fallback_scsv
run_test    "Fallback SCSV: end of list" \
            "$P_SRV debug_level=2" \
            "$TCP_CLIENT localhost $SRV_PORT '160301003e0100003a03022aafb94308dc22ca1086c65acc00e414384d76b61ecab37df1633b1ae1034dbe000008 0031 0032 0033 5600 0100000900230000000f000101' '15030200020256'" \
            0 \
            -s "received FALLBACK_SCSV" \
            -s "inapropriate fallback"

## Here the expected response is a valid ServerHello prefix, up to the random.
requires_openssl_with_fallback_scsv
run_test    "Fallback SCSV: not in list" \
            "$P_SRV debug_level=2" \
            "$TCP_CLIENT localhost $SRV_PORT '160301003e0100003a03022aafb94308dc22ca1086c65acc00e414384d76b61ecab37df1633b1ae1034dbe000008 0056 0031 0032 0033 0100000900230000000f000101' '16030200300200002c0302'" \
            0 \
            -S "received FALLBACK_SCSV" \
            -S "inapropriate fallback"

# Tests for CBC 1/n-1 record splitting

run_test    "CBC Record splitting: TLS 1.2, no splitting" \
            "$P_SRV" \
            "$P_CLI force_ciphersuite=TLS-RSA-WITH-AES-128-CBC-SHA \
             request_size=123 force_version=tls1_2" \
            0 \
            -s "Read from client: 123 bytes read" \
            -S "Read from client: 1 bytes read" \
            -S "122 bytes read"

run_test    "CBC Record splitting: TLS 1.1, no splitting" \
            "$P_SRV" \
            "$P_CLI force_ciphersuite=TLS-RSA-WITH-AES-128-CBC-SHA \
             request_size=123 force_version=tls1_1" \
            0 \
            -s "Read from client: 123 bytes read" \
            -S "Read from client: 1 bytes read" \
            -S "122 bytes read"

run_test    "CBC Record splitting: TLS 1.0, splitting" \
            "$P_SRV" \
            "$P_CLI force_ciphersuite=TLS-RSA-WITH-AES-128-CBC-SHA \
             request_size=123 force_version=tls1" \
            0 \
            -S "Read from client: 123 bytes read" \
            -s "Read from client: 1 bytes read" \
            -s "122 bytes read"

requires_config_enabled MBEDTLS_SSL_PROTO_SSL3
run_test    "CBC Record splitting: SSLv3, splitting" \
            "$P_SRV min_version=ssl3" \
            "$P_CLI force_ciphersuite=TLS-RSA-WITH-AES-128-CBC-SHA \
             request_size=123 force_version=ssl3" \
            0 \
            -S "Read from client: 123 bytes read" \
            -s "Read from client: 1 bytes read" \
            -s "122 bytes read"

run_test    "CBC Record splitting: TLS 1.0 RC4, no splitting" \
            "$P_SRV arc4=1 force_ciphersuite=TLS-RSA-WITH-RC4-128-SHA" \
            "$P_CLI force_ciphersuite=TLS-RSA-WITH-RC4-128-SHA \
             request_size=123 force_version=tls1" \
            0 \
            -s "Read from client: 123 bytes read" \
            -S "Read from client: 1 bytes read" \
            -S "122 bytes read"

run_test    "CBC Record splitting: TLS 1.0, splitting disabled" \
            "$P_SRV" \
            "$P_CLI force_ciphersuite=TLS-RSA-WITH-AES-128-CBC-SHA \
             request_size=123 force_version=tls1 recsplit=0" \
            0 \
            -s "Read from client: 123 bytes read" \
            -S "Read from client: 1 bytes read" \
            -S "122 bytes read"

run_test    "CBC Record splitting: TLS 1.0, splitting, nbio" \
            "$P_SRV nbio=2" \
            "$P_CLI nbio=2 force_ciphersuite=TLS-RSA-WITH-AES-128-CBC-SHA \
             request_size=123 force_version=tls1" \
            0 \
            -S "Read from client: 123 bytes read" \
            -s "Read from client: 1 bytes read" \
            -s "122 bytes read"

# Tests for Session Tickets

run_test    "Session resume using tickets: basic" \
            "$P_SRV debug_level=3 tickets=1" \
            "$P_CLI debug_level=3 tickets=1 reconnect=1" \
            0 \
            -c "client hello, adding session ticket extension" \
            -s "found session ticket extension" \
            -s "server hello, adding session ticket extension" \
            -c "found session_ticket extension" \
            -c "parse new session ticket" \
            -S "session successfully restored from cache" \
            -s "session successfully restored from ticket" \
            -s "a session has been resumed" \
            -c "a session has been resumed"

run_test    "Session resume using tickets: cache disabled" \
            "$P_SRV debug_level=3 tickets=1 cache_max=0" \
            "$P_CLI debug_level=3 tickets=1 reconnect=1" \
            0 \
            -c "client hello, adding session ticket extension" \
            -s "found session ticket extension" \
            -s "server hello, adding session ticket extension" \
            -c "found session_ticket extension" \
            -c "parse new session ticket" \
            -S "session successfully restored from cache" \
            -s "session successfully restored from ticket" \
            -s "a session has been resumed" \
            -c "a session has been resumed"

run_test    "Session resume using tickets: timeout" \
            "$P_SRV debug_level=3 tickets=1 cache_max=0 ticket_timeout=1" \
            "$P_CLI debug_level=3 tickets=1 reconnect=1 reco_delay=2" \
            0 \
            -c "client hello, adding session ticket extension" \
            -s "found session ticket extension" \
            -s "server hello, adding session ticket extension" \
            -c "found session_ticket extension" \
            -c "parse new session ticket" \
            -S "session successfully restored from cache" \
            -S "session successfully restored from ticket" \
            -S "a session has been resumed" \
            -C "a session has been resumed"

run_test    "Session resume using tickets: openssl server" \
            "$O_SRV" \
            "$P_CLI debug_level=3 tickets=1 reconnect=1" \
            0 \
            -c "client hello, adding session ticket extension" \
            -c "found session_ticket extension" \
            -c "parse new session ticket" \
            -c "a session has been resumed"

run_test    "Session resume using tickets: openssl client" \
            "$P_SRV debug_level=3 tickets=1" \
            "( $O_CLI -sess_out $SESSION; \
               $O_CLI -sess_in $SESSION; \
               rm -f $SESSION )" \
            0 \
            -s "found session ticket extension" \
            -s "server hello, adding session ticket extension" \
            -S "session successfully restored from cache" \
            -s "session successfully restored from ticket" \
            -s "a session has been resumed"

# Tests for Session Resume based on session-ID and cache

run_test    "Session resume using cache: tickets enabled on client" \
            "$P_SRV debug_level=3 tickets=0" \
            "$P_CLI debug_level=3 tickets=1 reconnect=1" \
            0 \
            -c "client hello, adding session ticket extension" \
            -s "found session ticket extension" \
            -S "server hello, adding session ticket extension" \
            -C "found session_ticket extension" \
            -C "parse new session ticket" \
            -s "session successfully restored from cache" \
            -S "session successfully restored from ticket" \
            -s "a session has been resumed" \
            -c "a session has been resumed"

run_test    "Session resume using cache: tickets enabled on server" \
            "$P_SRV debug_level=3 tickets=1" \
            "$P_CLI debug_level=3 tickets=0 reconnect=1" \
            0 \
            -C "client hello, adding session ticket extension" \
            -S "found session ticket extension" \
            -S "server hello, adding session ticket extension" \
            -C "found session_ticket extension" \
            -C "parse new session ticket" \
            -s "session successfully restored from cache" \
            -S "session successfully restored from ticket" \
            -s "a session has been resumed" \
            -c "a session has been resumed"

run_test    "Session resume using cache: cache_max=0" \
            "$P_SRV debug_level=3 tickets=0 cache_max=0" \
            "$P_CLI debug_level=3 tickets=0 reconnect=1" \
            0 \
            -S "session successfully restored from cache" \
            -S "session successfully restored from ticket" \
            -S "a session has been resumed" \
            -C "a session has been resumed"

run_test    "Session resume using cache: cache_max=1" \
            "$P_SRV debug_level=3 tickets=0 cache_max=1" \
            "$P_CLI debug_level=3 tickets=0 reconnect=1" \
            0 \
            -s "session successfully restored from cache" \
            -S "session successfully restored from ticket" \
            -s "a session has been resumed" \
            -c "a session has been resumed"

run_test    "Session resume using cache: timeout > delay" \
            "$P_SRV debug_level=3 tickets=0" \
            "$P_CLI debug_level=3 tickets=0 reconnect=1 reco_delay=0" \
            0 \
            -s "session successfully restored from cache" \
            -S "session successfully restored from ticket" \
            -s "a session has been resumed" \
            -c "a session has been resumed"

run_test    "Session resume using cache: timeout < delay" \
            "$P_SRV debug_level=3 tickets=0 cache_timeout=1" \
            "$P_CLI debug_level=3 tickets=0 reconnect=1 reco_delay=2" \
            0 \
            -S "session successfully restored from cache" \
            -S "session successfully restored from ticket" \
            -S "a session has been resumed" \
            -C "a session has been resumed"

run_test    "Session resume using cache: no timeout" \
            "$P_SRV debug_level=3 tickets=0 cache_timeout=0" \
            "$P_CLI debug_level=3 tickets=0 reconnect=1 reco_delay=2" \
            0 \
            -s "session successfully restored from cache" \
            -S "session successfully restored from ticket" \
            -s "a session has been resumed" \
            -c "a session has been resumed"

run_test    "Session resume using cache: openssl client" \
            "$P_SRV debug_level=3 tickets=0" \
            "( $O_CLI -sess_out $SESSION; \
               $O_CLI -sess_in $SESSION; \
               rm -f $SESSION )" \
            0 \
            -s "found session ticket extension" \
            -S "server hello, adding session ticket extension" \
            -s "session successfully restored from cache" \
            -S "session successfully restored from ticket" \
            -s "a session has been resumed"

run_test    "Session resume using cache: openssl server" \
            "$O_SRV" \
            "$P_CLI debug_level=3 tickets=0 reconnect=1" \
            0 \
            -C "found session_ticket extension" \
            -C "parse new session ticket" \
            -c "a session has been resumed"

# Tests for Max Fragment Length extension

if [ "$MAX_CONTENT_LEN" -lt "4096" ]; then
    printf "${CONFIG_H} defines MBEDTLS_SSL_MAX_CONTENT_LEN to be less than 4096. Fragment length tests will fail.\n"
    exit 1
fi

if [ $MAX_CONTENT_LEN -ne 16384 ]; then
    printf "Using non-default maximum content length $MAX_CONTENT_LEN\n"
fi

requires_config_enabled MBEDTLS_SSL_MAX_FRAGMENT_LENGTH
run_test    "Max fragment length: enabled, default" \
            "$P_SRV debug_level=3" \
            "$P_CLI debug_level=3" \
            0 \
            -c "Maximum fragment length is $MAX_CONTENT_LEN" \
            -s "Maximum fragment length is $MAX_CONTENT_LEN" \
            -C "client hello, adding max_fragment_length extension" \
            -S "found max fragment length extension" \
            -S "server hello, max_fragment_length extension" \
            -C "found max_fragment_length extension"

requires_config_enabled MBEDTLS_SSL_MAX_FRAGMENT_LENGTH
run_test    "Max fragment length: enabled, default, larger message" \
            "$P_SRV debug_level=3" \
            "$P_CLI debug_level=3 request_size=$(( $MAX_CONTENT_LEN + 1))" \
            0 \
            -c "Maximum fragment length is $MAX_CONTENT_LEN" \
            -s "Maximum fragment length is $MAX_CONTENT_LEN" \
            -C "client hello, adding max_fragment_length extension" \
            -S "found max fragment length extension" \
            -S "server hello, max_fragment_length extension" \
            -C "found max_fragment_length extension" \
            -c "$(( $MAX_CONTENT_LEN + 1)) bytes written in 2 fragments" \
            -s "$MAX_CONTENT_LEN bytes read" \
            -s "1 bytes read"

requires_config_enabled MBEDTLS_SSL_MAX_FRAGMENT_LENGTH
run_test    "Max fragment length, DTLS: enabled, default, larger message" \
            "$P_SRV debug_level=3 dtls=1" \
            "$P_CLI debug_level=3 dtls=1 request_size=$(( $MAX_CONTENT_LEN + 1))" \
            1 \
            -c "Maximum fragment length is $MAX_CONTENT_LEN" \
            -s "Maximum fragment length is $MAX_CONTENT_LEN" \
            -C "client hello, adding max_fragment_length extension" \
            -S "found max fragment length extension" \
            -S "server hello, max_fragment_length extension" \
            -C "found max_fragment_length extension" \
            -c "fragment larger than.*maximum "

# Run some tests with MBEDTLS_SSL_MAX_FRAGMENT_LENGTH disabled
# (session fragment length will be 16384 regardless of mbedtls
# content length configuration.)

requires_config_disabled MBEDTLS_SSL_MAX_FRAGMENT_LENGTH
run_test    "Max fragment length: disabled, larger message" \
            "$P_SRV debug_level=3" \
            "$P_CLI debug_level=3 request_size=$(( $MAX_CONTENT_LEN + 1))" \
            0 \
            -C "Maximum fragment length is 16384" \
            -S "Maximum fragment length is 16384" \
            -c "$(( $MAX_CONTENT_LEN + 1)) bytes written in 2 fragments" \
            -s "$MAX_CONTENT_LEN bytes read" \
            -s "1 bytes read"

requires_config_disabled MBEDTLS_SSL_MAX_FRAGMENT_LENGTH
run_test    "Max fragment length DTLS: disabled, larger message" \
            "$P_SRV debug_level=3 dtls=1" \
            "$P_CLI debug_level=3 dtls=1 request_size=$(( $MAX_CONTENT_LEN + 1))" \
            1 \
            -C "Maximum fragment length is 16384" \
            -S "Maximum fragment length is 16384" \
            -c "fragment larger than.*maximum "

requires_config_enabled MBEDTLS_SSL_MAX_FRAGMENT_LENGTH
run_test    "Max fragment length: used by client" \
            "$P_SRV debug_level=3" \
            "$P_CLI debug_level=3 max_frag_len=4096" \
            0 \
            -c "Maximum fragment length is 4096" \
            -s "Maximum fragment length is 4096" \
            -c "client hello, adding max_fragment_length extension" \
            -s "found max fragment length extension" \
            -s "server hello, max_fragment_length extension" \
            -c "found max_fragment_length extension"

requires_config_enabled MBEDTLS_SSL_MAX_FRAGMENT_LENGTH
run_test    "Max fragment length: used by server" \
            "$P_SRV debug_level=3 max_frag_len=4096" \
            "$P_CLI debug_level=3" \
            0 \
            -c "Maximum fragment length is $MAX_CONTENT_LEN" \
            -s "Maximum fragment length is 4096" \
            -C "client hello, adding max_fragment_length extension" \
            -S "found max fragment length extension" \
            -S "server hello, max_fragment_length extension" \
            -C "found max_fragment_length extension"

requires_config_enabled MBEDTLS_SSL_MAX_FRAGMENT_LENGTH
requires_gnutls
run_test    "Max fragment length: gnutls server" \
            "$G_SRV" \
            "$P_CLI debug_level=3 max_frag_len=4096" \
            0 \
            -c "Maximum fragment length is 4096" \
            -c "client hello, adding max_fragment_length extension" \
            -c "found max_fragment_length extension"

requires_config_enabled MBEDTLS_SSL_MAX_FRAGMENT_LENGTH
run_test    "Max fragment length: client, message just fits" \
            "$P_SRV debug_level=3" \
            "$P_CLI debug_level=3 max_frag_len=2048 request_size=2048" \
            0 \
            -c "Maximum fragment length is 2048" \
            -s "Maximum fragment length is 2048" \
            -c "client hello, adding max_fragment_length extension" \
            -s "found max fragment length extension" \
            -s "server hello, max_fragment_length extension" \
            -c "found max_fragment_length extension" \
            -c "2048 bytes written in 1 fragments" \
            -s "2048 bytes read"

requires_config_enabled MBEDTLS_SSL_MAX_FRAGMENT_LENGTH
run_test    "Max fragment length: client, larger message" \
            "$P_SRV debug_level=3" \
            "$P_CLI debug_level=3 max_frag_len=2048 request_size=2345" \
            0 \
            -c "Maximum fragment length is 2048" \
            -s "Maximum fragment length is 2048" \
            -c "client hello, adding max_fragment_length extension" \
            -s "found max fragment length extension" \
            -s "server hello, max_fragment_length extension" \
            -c "found max_fragment_length extension" \
            -c "2345 bytes written in 2 fragments" \
            -s "2048 bytes read" \
            -s "297 bytes read"

requires_config_enabled MBEDTLS_SSL_MAX_FRAGMENT_LENGTH
run_test    "Max fragment length: DTLS client, larger message" \
            "$P_SRV debug_level=3 dtls=1" \
            "$P_CLI debug_level=3 dtls=1 max_frag_len=2048 request_size=2345" \
            1 \
            -c "Maximum fragment length is 2048" \
            -s "Maximum fragment length is 2048" \
            -c "client hello, adding max_fragment_length extension" \
            -s "found max fragment length extension" \
            -s "server hello, max_fragment_length extension" \
            -c "found max_fragment_length extension" \
            -c "fragment larger than.*maximum"

# Tests for renegotiation

# Renegotiation SCSV always added, regardless of SSL_RENEGOTIATION
run_test    "Renegotiation: none, for reference" \
            "$P_SRV debug_level=3 exchanges=2 auth_mode=optional" \
            "$P_CLI debug_level=3 exchanges=2" \
            0 \
            -C "client hello, adding renegotiation extension" \
            -s "received TLS_EMPTY_RENEGOTIATION_INFO" \
            -S "found renegotiation extension" \
            -s "server hello, secure renegotiation extension" \
            -c "found renegotiation extension" \
            -C "=> renegotiate" \
            -S "=> renegotiate" \
            -S "write hello request"

requires_config_enabled MBEDTLS_SSL_RENEGOTIATION
run_test    "Renegotiation: client-initiated" \
            "$P_SRV debug_level=3 exchanges=2 renegotiation=1 auth_mode=optional" \
            "$P_CLI debug_level=3 exchanges=2 renegotiation=1 renegotiate=1" \
            0 \
            -c "client hello, adding renegotiation extension" \
            -s "received TLS_EMPTY_RENEGOTIATION_INFO" \
            -s "found renegotiation extension" \
            -s "server hello, secure renegotiation extension" \
            -c "found renegotiation extension" \
            -c "=> renegotiate" \
            -s "=> renegotiate" \
            -S "write hello request"

requires_config_enabled MBEDTLS_SSL_RENEGOTIATION
run_test    "Renegotiation: server-initiated" \
            "$P_SRV debug_level=3 exchanges=2 renegotiation=1 auth_mode=optional renegotiate=1" \
            "$P_CLI debug_level=3 exchanges=2 renegotiation=1" \
            0 \
            -c "client hello, adding renegotiation extension" \
            -s "received TLS_EMPTY_RENEGOTIATION_INFO" \
            -s "found renegotiation extension" \
            -s "server hello, secure renegotiation extension" \
            -c "found renegotiation extension" \
            -c "=> renegotiate" \
            -s "=> renegotiate" \
            -s "write hello request"

# Checks that no Signature Algorithm with SHA-1 gets negotiated. Negotiating SHA-1 would mean that
# the server did not parse the Signature Algorithm extension. This test is valid only if an MD
# algorithm stronger than SHA-1 is enabled in config.h
requires_config_enabled MBEDTLS_SSL_RENEGOTIATION
run_test    "Renegotiation: Signature Algorithms parsing, client-initiated" \
            "$P_SRV debug_level=3 exchanges=2 renegotiation=1 auth_mode=optional" \
            "$P_CLI debug_level=3 exchanges=2 renegotiation=1 renegotiate=1" \
            0 \
            -c "client hello, adding renegotiation extension" \
            -s "received TLS_EMPTY_RENEGOTIATION_INFO" \
            -s "found renegotiation extension" \
            -s "server hello, secure renegotiation extension" \
            -c "found renegotiation extension" \
            -c "=> renegotiate" \
            -s "=> renegotiate" \
            -S "write hello request" \
            -S "client hello v3, signature_algorithm ext: 2" # Is SHA-1 negotiated?

# Checks that no Signature Algorithm with SHA-1 gets negotiated. Negotiating SHA-1 would mean that
# the server did not parse the Signature Algorithm extension. This test is valid only if an MD
# algorithm stronger than SHA-1 is enabled in config.h
requires_config_enabled MBEDTLS_SSL_RENEGOTIATION
run_test    "Renegotiation: Signature Algorithms parsing, server-initiated" \
            "$P_SRV debug_level=3 exchanges=2 renegotiation=1 auth_mode=optional renegotiate=1" \
            "$P_CLI debug_level=3 exchanges=2 renegotiation=1" \
            0 \
            -c "client hello, adding renegotiation extension" \
            -s "received TLS_EMPTY_RENEGOTIATION_INFO" \
            -s "found renegotiation extension" \
            -s "server hello, secure renegotiation extension" \
            -c "found renegotiation extension" \
            -c "=> renegotiate" \
            -s "=> renegotiate" \
            -s "write hello request" \
            -S "client hello v3, signature_algorithm ext: 2" # Is SHA-1 negotiated?

requires_config_enabled MBEDTLS_SSL_RENEGOTIATION
run_test    "Renegotiation: double" \
            "$P_SRV debug_level=3 exchanges=2 renegotiation=1 auth_mode=optional renegotiate=1" \
            "$P_CLI debug_level=3 exchanges=2 renegotiation=1 renegotiate=1" \
            0 \
            -c "client hello, adding renegotiation extension" \
            -s "received TLS_EMPTY_RENEGOTIATION_INFO" \
            -s "found renegotiation extension" \
            -s "server hello, secure renegotiation extension" \
            -c "found renegotiation extension" \
            -c "=> renegotiate" \
            -s "=> renegotiate" \
            -s "write hello request"

requires_config_enabled MBEDTLS_SSL_RENEGOTIATION
run_test    "Renegotiation: client-initiated, server-rejected" \
            "$P_SRV debug_level=3 exchanges=2 renegotiation=0 auth_mode=optional" \
            "$P_CLI debug_level=3 exchanges=2 renegotiation=1 renegotiate=1" \
            1 \
            -c "client hello, adding renegotiation extension" \
            -s "received TLS_EMPTY_RENEGOTIATION_INFO" \
            -S "found renegotiation extension" \
            -s "server hello, secure renegotiation extension" \
            -c "found renegotiation extension" \
            -c "=> renegotiate" \
            -S "=> renegotiate" \
            -S "write hello request" \
            -c "SSL - Unexpected message at ServerHello in renegotiation" \
            -c "failed"

requires_config_enabled MBEDTLS_SSL_RENEGOTIATION
run_test    "Renegotiation: server-initiated, client-rejected, default" \
            "$P_SRV debug_level=3 exchanges=2 renegotiation=1 renegotiate=1 auth_mode=optional" \
            "$P_CLI debug_level=3 exchanges=2 renegotiation=0" \
            0 \
            -C "client hello, adding renegotiation extension" \
            -s "received TLS_EMPTY_RENEGOTIATION_INFO" \
            -S "found renegotiation extension" \
            -s "server hello, secure renegotiation extension" \
            -c "found renegotiation extension" \
            -C "=> renegotiate" \
            -S "=> renegotiate" \
            -s "write hello request" \
            -S "SSL - An unexpected message was received from our peer" \
            -S "failed"

requires_config_enabled MBEDTLS_SSL_RENEGOTIATION
run_test    "Renegotiation: server-initiated, client-rejected, not enforced" \
            "$P_SRV debug_level=3 exchanges=2 renegotiation=1 renegotiate=1 \
             renego_delay=-1 auth_mode=optional" \
            "$P_CLI debug_level=3 exchanges=2 renegotiation=0" \
            0 \
            -C "client hello, adding renegotiation extension" \
            -s "received TLS_EMPTY_RENEGOTIATION_INFO" \
            -S "found renegotiation extension" \
            -s "server hello, secure renegotiation extension" \
            -c "found renegotiation extension" \
            -C "=> renegotiate" \
            -S "=> renegotiate" \
            -s "write hello request" \
            -S "SSL - An unexpected message was received from our peer" \
            -S "failed"

# delay 2 for 1 alert record + 1 application data record
requires_config_enabled MBEDTLS_SSL_RENEGOTIATION
run_test    "Renegotiation: server-initiated, client-rejected, delay 2" \
            "$P_SRV debug_level=3 exchanges=2 renegotiation=1 renegotiate=1 \
             renego_delay=2 auth_mode=optional" \
            "$P_CLI debug_level=3 exchanges=2 renegotiation=0" \
            0 \
            -C "client hello, adding renegotiation extension" \
            -s "received TLS_EMPTY_RENEGOTIATION_INFO" \
            -S "found renegotiation extension" \
            -s "server hello, secure renegotiation extension" \
            -c "found renegotiation extension" \
            -C "=> renegotiate" \
            -S "=> renegotiate" \
            -s "write hello request" \
            -S "SSL - An unexpected message was received from our peer" \
            -S "failed"

requires_config_enabled MBEDTLS_SSL_RENEGOTIATION
run_test    "Renegotiation: server-initiated, client-rejected, delay 0" \
            "$P_SRV debug_level=3 exchanges=2 renegotiation=1 renegotiate=1 \
             renego_delay=0 auth_mode=optional" \
            "$P_CLI debug_level=3 exchanges=2 renegotiation=0" \
            0 \
            -C "client hello, adding renegotiation extension" \
            -s "received TLS_EMPTY_RENEGOTIATION_INFO" \
            -S "found renegotiation extension" \
            -s "server hello, secure renegotiation extension" \
            -c "found renegotiation extension" \
            -C "=> renegotiate" \
            -S "=> renegotiate" \
            -s "write hello request" \
            -s "SSL - An unexpected message was received from our peer"

requires_config_enabled MBEDTLS_SSL_RENEGOTIATION
run_test    "Renegotiation: server-initiated, client-accepted, delay 0" \
            "$P_SRV debug_level=3 exchanges=2 renegotiation=1 renegotiate=1 \
             renego_delay=0 auth_mode=optional" \
            "$P_CLI debug_level=3 exchanges=2 renegotiation=1" \
            0 \
            -c "client hello, adding renegotiation extension" \
            -s "received TLS_EMPTY_RENEGOTIATION_INFO" \
            -s "found renegotiation extension" \
            -s "server hello, secure renegotiation extension" \
            -c "found renegotiation extension" \
            -c "=> renegotiate" \
            -s "=> renegotiate" \
            -s "write hello request" \
            -S "SSL - An unexpected message was received from our peer" \
            -S "failed"

requires_config_enabled MBEDTLS_SSL_RENEGOTIATION
run_test    "Renegotiation: periodic, just below period" \
            "$P_SRV debug_level=3 exchanges=9 renegotiation=1 renego_period=3 auth_mode=optional" \
            "$P_CLI debug_level=3 exchanges=2 renegotiation=1" \
            0 \
            -C "client hello, adding renegotiation extension" \
            -s "received TLS_EMPTY_RENEGOTIATION_INFO" \
            -S "found renegotiation extension" \
            -s "server hello, secure renegotiation extension" \
            -c "found renegotiation extension" \
            -S "record counter limit reached: renegotiate" \
            -C "=> renegotiate" \
            -S "=> renegotiate" \
            -S "write hello request" \
            -S "SSL - An unexpected message was received from our peer" \
            -S "failed"

# one extra exchange to be able to complete renego
requires_config_enabled MBEDTLS_SSL_RENEGOTIATION
run_test    "Renegotiation: periodic, just above period" \
            "$P_SRV debug_level=3 exchanges=9 renegotiation=1 renego_period=3 auth_mode=optional" \
            "$P_CLI debug_level=3 exchanges=4 renegotiation=1" \
            0 \
            -c "client hello, adding renegotiation extension" \
            -s "received TLS_EMPTY_RENEGOTIATION_INFO" \
            -s "found renegotiation extension" \
            -s "server hello, secure renegotiation extension" \
            -c "found renegotiation extension" \
            -s "record counter limit reached: renegotiate" \
            -c "=> renegotiate" \
            -s "=> renegotiate" \
            -s "write hello request" \
            -S "SSL - An unexpected message was received from our peer" \
            -S "failed"

requires_config_enabled MBEDTLS_SSL_RENEGOTIATION
run_test    "Renegotiation: periodic, two times period" \
            "$P_SRV debug_level=3 exchanges=9 renegotiation=1 renego_period=3 auth_mode=optional" \
            "$P_CLI debug_level=3 exchanges=7 renegotiation=1" \
            0 \
            -c "client hello, adding renegotiation extension" \
            -s "received TLS_EMPTY_RENEGOTIATION_INFO" \
            -s "found renegotiation extension" \
            -s "server hello, secure renegotiation extension" \
            -c "found renegotiation extension" \
            -s "record counter limit reached: renegotiate" \
            -c "=> renegotiate" \
            -s "=> renegotiate" \
            -s "write hello request" \
            -S "SSL - An unexpected message was received from our peer" \
            -S "failed"

requires_config_enabled MBEDTLS_SSL_RENEGOTIATION
run_test    "Renegotiation: periodic, above period, disabled" \
            "$P_SRV debug_level=3 exchanges=9 renegotiation=0 renego_period=3 auth_mode=optional" \
            "$P_CLI debug_level=3 exchanges=4 renegotiation=1" \
            0 \
            -C "client hello, adding renegotiation extension" \
            -s "received TLS_EMPTY_RENEGOTIATION_INFO" \
            -S "found renegotiation extension" \
            -s "server hello, secure renegotiation extension" \
            -c "found renegotiation extension" \
            -S "record counter limit reached: renegotiate" \
            -C "=> renegotiate" \
            -S "=> renegotiate" \
            -S "write hello request" \
            -S "SSL - An unexpected message was received from our peer" \
            -S "failed"

requires_config_enabled MBEDTLS_SSL_RENEGOTIATION
run_test    "Renegotiation: nbio, client-initiated" \
            "$P_SRV debug_level=3 nbio=2 exchanges=2 renegotiation=1 auth_mode=optional" \
            "$P_CLI debug_level=3 nbio=2 exchanges=2 renegotiation=1 renegotiate=1" \
            0 \
            -c "client hello, adding renegotiation extension" \
            -s "received TLS_EMPTY_RENEGOTIATION_INFO" \
            -s "found renegotiation extension" \
            -s "server hello, secure renegotiation extension" \
            -c "found renegotiation extension" \
            -c "=> renegotiate" \
            -s "=> renegotiate" \
            -S "write hello request"

requires_config_enabled MBEDTLS_SSL_RENEGOTIATION
run_test    "Renegotiation: nbio, server-initiated" \
            "$P_SRV debug_level=3 nbio=2 exchanges=2 renegotiation=1 renegotiate=1 auth_mode=optional" \
            "$P_CLI debug_level=3 nbio=2 exchanges=2 renegotiation=1" \
            0 \
            -c "client hello, adding renegotiation extension" \
            -s "received TLS_EMPTY_RENEGOTIATION_INFO" \
            -s "found renegotiation extension" \
            -s "server hello, secure renegotiation extension" \
            -c "found renegotiation extension" \
            -c "=> renegotiate" \
            -s "=> renegotiate" \
            -s "write hello request"

requires_config_enabled MBEDTLS_SSL_RENEGOTIATION
run_test    "Renegotiation: openssl server, client-initiated" \
            "$O_SRV -www" \
            "$P_CLI debug_level=3 exchanges=1 renegotiation=1 renegotiate=1" \
            0 \
            -c "client hello, adding renegotiation extension" \
            -c "found renegotiation extension" \
            -c "=> renegotiate" \
            -C "ssl_hanshake() returned" \
            -C "error" \
            -c "HTTP/1.0 200 [Oo][Kk]"

requires_gnutls
requires_config_enabled MBEDTLS_SSL_RENEGOTIATION
run_test    "Renegotiation: gnutls server strict, client-initiated" \
            "$G_SRV --priority=NORMAL:%SAFE_RENEGOTIATION" \
            "$P_CLI debug_level=3 exchanges=1 renegotiation=1 renegotiate=1" \
            0 \
            -c "client hello, adding renegotiation extension" \
            -c "found renegotiation extension" \
            -c "=> renegotiate" \
            -C "ssl_hanshake() returned" \
            -C "error" \
            -c "HTTP/1.0 200 [Oo][Kk]"

requires_gnutls
requires_config_enabled MBEDTLS_SSL_RENEGOTIATION
run_test    "Renegotiation: gnutls server unsafe, client-initiated default" \
            "$G_SRV --priority=NORMAL:%DISABLE_SAFE_RENEGOTIATION" \
            "$P_CLI debug_level=3 exchanges=1 renegotiation=1 renegotiate=1" \
            1 \
            -c "client hello, adding renegotiation extension" \
            -C "found renegotiation extension" \
            -c "=> renegotiate" \
            -c "mbedtls_ssl_handshake() returned" \
            -c "error" \
            -C "HTTP/1.0 200 [Oo][Kk]"

requires_gnutls
requires_config_enabled MBEDTLS_SSL_RENEGOTIATION
run_test    "Renegotiation: gnutls server unsafe, client-inititated no legacy" \
            "$G_SRV --priority=NORMAL:%DISABLE_SAFE_RENEGOTIATION" \
            "$P_CLI debug_level=3 exchanges=1 renegotiation=1 renegotiate=1 \
             allow_legacy=0" \
            1 \
            -c "client hello, adding renegotiation extension" \
            -C "found renegotiation extension" \
            -c "=> renegotiate" \
            -c "mbedtls_ssl_handshake() returned" \
            -c "error" \
            -C "HTTP/1.0 200 [Oo][Kk]"

requires_gnutls
requires_config_enabled MBEDTLS_SSL_RENEGOTIATION
run_test    "Renegotiation: gnutls server unsafe, client-inititated legacy" \
            "$G_SRV --priority=NORMAL:%DISABLE_SAFE_RENEGOTIATION" \
            "$P_CLI debug_level=3 exchanges=1 renegotiation=1 renegotiate=1 \
             allow_legacy=1" \
            0 \
            -c "client hello, adding renegotiation extension" \
            -C "found renegotiation extension" \
            -c "=> renegotiate" \
            -C "ssl_hanshake() returned" \
            -C "error" \
            -c "HTTP/1.0 200 [Oo][Kk]"

requires_config_enabled MBEDTLS_SSL_RENEGOTIATION
run_test    "Renegotiation: DTLS, client-initiated" \
            "$P_SRV debug_level=3 dtls=1 exchanges=2 renegotiation=1" \
            "$P_CLI debug_level=3 dtls=1 exchanges=2 renegotiation=1 renegotiate=1" \
            0 \
            -c "client hello, adding renegotiation extension" \
            -s "received TLS_EMPTY_RENEGOTIATION_INFO" \
            -s "found renegotiation extension" \
            -s "server hello, secure renegotiation extension" \
            -c "found renegotiation extension" \
            -c "=> renegotiate" \
            -s "=> renegotiate" \
            -S "write hello request"

requires_config_enabled MBEDTLS_SSL_RENEGOTIATION
run_test    "Renegotiation: DTLS, server-initiated" \
            "$P_SRV debug_level=3 dtls=1 exchanges=2 renegotiation=1 renegotiate=1" \
            "$P_CLI debug_level=3 dtls=1 exchanges=2 renegotiation=1 \
             read_timeout=1000 max_resend=2" \
            0 \
            -c "client hello, adding renegotiation extension" \
            -s "received TLS_EMPTY_RENEGOTIATION_INFO" \
            -s "found renegotiation extension" \
            -s "server hello, secure renegotiation extension" \
            -c "found renegotiation extension" \
            -c "=> renegotiate" \
            -s "=> renegotiate" \
            -s "write hello request"

requires_config_enabled MBEDTLS_SSL_RENEGOTIATION
run_test    "Renegotiation: DTLS, renego_period overflow" \
            "$P_SRV debug_level=3 dtls=1 exchanges=4 renegotiation=1 renego_period=18446462598732840962 auth_mode=optional" \
            "$P_CLI debug_level=3 dtls=1 exchanges=4 renegotiation=1" \
            0 \
            -c "client hello, adding renegotiation extension" \
            -s "received TLS_EMPTY_RENEGOTIATION_INFO" \
            -s "found renegotiation extension" \
            -s "server hello, secure renegotiation extension" \
            -s "record counter limit reached: renegotiate" \
            -c "=> renegotiate" \
            -s "=> renegotiate" \
            -s "write hello request"

requires_gnutls
requires_config_enabled MBEDTLS_SSL_RENEGOTIATION
run_test    "Renegotiation: DTLS, gnutls server, client-initiated" \
            "$G_SRV -u --mtu 4096" \
            "$P_CLI debug_level=3 dtls=1 exchanges=1 renegotiation=1 renegotiate=1" \
            0 \
            -c "client hello, adding renegotiation extension" \
            -c "found renegotiation extension" \
            -c "=> renegotiate" \
            -C "mbedtls_ssl_handshake returned" \
            -C "error" \
            -s "Extra-header:"

# Test for the "secure renegotation" extension only (no actual renegotiation)

requires_gnutls
run_test    "Renego ext: gnutls server strict, client default" \
            "$G_SRV --priority=NORMAL:%SAFE_RENEGOTIATION" \
            "$P_CLI debug_level=3" \
            0 \
            -c "found renegotiation extension" \
            -C "error" \
            -c "HTTP/1.0 200 [Oo][Kk]"

requires_gnutls
run_test    "Renego ext: gnutls server unsafe, client default" \
            "$G_SRV --priority=NORMAL:%DISABLE_SAFE_RENEGOTIATION" \
            "$P_CLI debug_level=3" \
            0 \
            -C "found renegotiation extension" \
            -C "error" \
            -c "HTTP/1.0 200 [Oo][Kk]"

requires_gnutls
run_test    "Renego ext: gnutls server unsafe, client break legacy" \
            "$G_SRV --priority=NORMAL:%DISABLE_SAFE_RENEGOTIATION" \
            "$P_CLI debug_level=3 allow_legacy=-1" \
            1 \
            -C "found renegotiation extension" \
            -c "error" \
            -C "HTTP/1.0 200 [Oo][Kk]"

requires_gnutls
run_test    "Renego ext: gnutls client strict, server default" \
            "$P_SRV debug_level=3" \
            "$G_CLI --priority=NORMAL:%SAFE_RENEGOTIATION" \
            0 \
            -s "received TLS_EMPTY_RENEGOTIATION_INFO\|found renegotiation extension" \
            -s "server hello, secure renegotiation extension"

requires_gnutls
run_test    "Renego ext: gnutls client unsafe, server default" \
            "$P_SRV debug_level=3" \
            "$G_CLI --priority=NORMAL:%DISABLE_SAFE_RENEGOTIATION" \
            0 \
            -S "received TLS_EMPTY_RENEGOTIATION_INFO\|found renegotiation extension" \
            -S "server hello, secure renegotiation extension"

requires_gnutls
run_test    "Renego ext: gnutls client unsafe, server break legacy" \
            "$P_SRV debug_level=3 allow_legacy=-1" \
            "$G_CLI --priority=NORMAL:%DISABLE_SAFE_RENEGOTIATION" \
            1 \
            -S "received TLS_EMPTY_RENEGOTIATION_INFO\|found renegotiation extension" \
            -S "server hello, secure renegotiation extension"

# Tests for silently dropping trailing extra bytes in .der certificates

requires_gnutls
run_test    "DER format: no trailing bytes" \
            "$P_SRV crt_file=data_files/server5-der0.crt \
             key_file=data_files/server5.key" \
            "$G_CLI " \
            0 \
            -c "Handshake was completed" \

requires_gnutls
run_test    "DER format: with a trailing zero byte" \
            "$P_SRV crt_file=data_files/server5-der1a.crt \
             key_file=data_files/server5.key" \
            "$G_CLI " \
            0 \
            -c "Handshake was completed" \

requires_gnutls
run_test    "DER format: with a trailing random byte" \
            "$P_SRV crt_file=data_files/server5-der1b.crt \
             key_file=data_files/server5.key" \
            "$G_CLI " \
            0 \
            -c "Handshake was completed" \

requires_gnutls
run_test    "DER format: with 2 trailing random bytes" \
            "$P_SRV crt_file=data_files/server5-der2.crt \
             key_file=data_files/server5.key" \
            "$G_CLI " \
            0 \
            -c "Handshake was completed" \

requires_gnutls
run_test    "DER format: with 4 trailing random bytes" \
            "$P_SRV crt_file=data_files/server5-der4.crt \
             key_file=data_files/server5.key" \
            "$G_CLI " \
            0 \
            -c "Handshake was completed" \

requires_gnutls
run_test    "DER format: with 8 trailing random bytes" \
            "$P_SRV crt_file=data_files/server5-der8.crt \
             key_file=data_files/server5.key" \
            "$G_CLI " \
            0 \
            -c "Handshake was completed" \

requires_gnutls
run_test    "DER format: with 9 trailing random bytes" \
            "$P_SRV crt_file=data_files/server5-der9.crt \
             key_file=data_files/server5.key" \
            "$G_CLI " \
            0 \
            -c "Handshake was completed" \

# Tests for auth_mode

run_test    "Authentication: server badcert, client required" \
            "$P_SRV crt_file=data_files/server5-badsign.crt \
             key_file=data_files/server5.key" \
            "$P_CLI debug_level=1 auth_mode=required" \
            1 \
            -c "x509_verify_cert() returned" \
            -c "! The certificate is not correctly signed by the trusted CA" \
            -c "! mbedtls_ssl_handshake returned" \
            -c "X509 - Certificate verification failed"

run_test    "Authentication: server badcert, client optional" \
            "$P_SRV crt_file=data_files/server5-badsign.crt \
             key_file=data_files/server5.key" \
            "$P_CLI debug_level=1 auth_mode=optional" \
            0 \
            -c "x509_verify_cert() returned" \
            -c "! The certificate is not correctly signed by the trusted CA" \
            -C "! mbedtls_ssl_handshake returned" \
            -C "X509 - Certificate verification failed"

run_test    "Authentication: server goodcert, client optional, no trusted CA" \
            "$P_SRV" \
            "$P_CLI debug_level=3 auth_mode=optional ca_file=none ca_path=none" \
            0 \
            -c "x509_verify_cert() returned" \
            -c "! The certificate is not correctly signed by the trusted CA" \
            -c "! Certificate verification flags"\
            -C "! mbedtls_ssl_handshake returned" \
            -C "X509 - Certificate verification failed" \
            -C "SSL - No CA Chain is set, but required to operate"

run_test    "Authentication: server goodcert, client required, no trusted CA" \
            "$P_SRV" \
            "$P_CLI debug_level=3 auth_mode=required ca_file=none ca_path=none" \
            1 \
            -c "x509_verify_cert() returned" \
            -c "! The certificate is not correctly signed by the trusted CA" \
            -c "! Certificate verification flags"\
            -c "! mbedtls_ssl_handshake returned" \
            -c "SSL - No CA Chain is set, but required to operate"

# The purpose of the next two tests is to test the client's behaviour when receiving a server
# certificate with an unsupported elliptic curve. This should usually not happen because
# the client informs the server about the supported curves - it does, though, in the
# corner case of a static ECDH suite, because the server doesn't check the curve on that
# occasion (to be fixed). If that bug's fixed, the test needs to be altered to use a
# different means to have the server ignoring the client's supported curve list.

requires_config_enabled MBEDTLS_ECP_C
run_test    "Authentication: server ECDH p256v1, client required, p256v1 unsupported" \
            "$P_SRV debug_level=1 key_file=data_files/server5.key \
             crt_file=data_files/server5.ku-ka.crt" \
            "$P_CLI debug_level=3 auth_mode=required curves=secp521r1" \
            1 \
            -c "bad certificate (EC key curve)"\
            -c "! Certificate verification flags"\
            -C "bad server certificate (ECDH curve)" # Expect failure at earlier verification stage

requires_config_enabled MBEDTLS_ECP_C
run_test    "Authentication: server ECDH p256v1, client optional, p256v1 unsupported" \
            "$P_SRV debug_level=1 key_file=data_files/server5.key \
             crt_file=data_files/server5.ku-ka.crt" \
            "$P_CLI debug_level=3 auth_mode=optional curves=secp521r1" \
            1 \
            -c "bad certificate (EC key curve)"\
            -c "! Certificate verification flags"\
            -c "bad server certificate (ECDH curve)" # Expect failure only at ECDH params check

run_test    "Authentication: server badcert, client none" \
            "$P_SRV crt_file=data_files/server5-badsign.crt \
             key_file=data_files/server5.key" \
            "$P_CLI debug_level=1 auth_mode=none" \
            0 \
            -C "x509_verify_cert() returned" \
            -C "! The certificate is not correctly signed by the trusted CA" \
            -C "! mbedtls_ssl_handshake returned" \
            -C "X509 - Certificate verification failed"

run_test    "Authentication: client SHA256, server required" \
            "$P_SRV auth_mode=required" \
            "$P_CLI debug_level=3 crt_file=data_files/server6.crt \
             key_file=data_files/server6.key \
             force_ciphersuite=TLS-ECDHE-ECDSA-WITH-AES-256-GCM-SHA384" \
            0 \
            -c "Supported Signature Algorithm found: 4," \
            -c "Supported Signature Algorithm found: 5,"

run_test    "Authentication: client SHA384, server required" \
            "$P_SRV auth_mode=required" \
            "$P_CLI debug_level=3 crt_file=data_files/server6.crt \
             key_file=data_files/server6.key \
             force_ciphersuite=TLS-ECDHE-ECDSA-WITH-AES-128-GCM-SHA256" \
            0 \
            -c "Supported Signature Algorithm found: 4," \
            -c "Supported Signature Algorithm found: 5,"

requires_config_enabled MBEDTLS_SSL_PROTO_SSL3
run_test    "Authentication: client has no cert, server required (SSLv3)" \
            "$P_SRV debug_level=3 min_version=ssl3 auth_mode=required" \
            "$P_CLI debug_level=3 force_version=ssl3 crt_file=none \
             key_file=data_files/server5.key" \
            1 \
            -S "skip write certificate request" \
            -C "skip parse certificate request" \
            -c "got a certificate request" \
            -c "got no certificate to send" \
            -S "x509_verify_cert() returned" \
            -s "client has no certificate" \
            -s "! mbedtls_ssl_handshake returned" \
            -c "! mbedtls_ssl_handshake returned" \
            -s "No client certification received from the client, but required by the authentication mode"

run_test    "Authentication: client has no cert, server required (TLS)" \
            "$P_SRV debug_level=3 auth_mode=required" \
            "$P_CLI debug_level=3 crt_file=none \
             key_file=data_files/server5.key" \
            1 \
            -S "skip write certificate request" \
            -C "skip parse certificate request" \
            -c "got a certificate request" \
            -c "= write certificate$" \
            -C "skip write certificate$" \
            -S "x509_verify_cert() returned" \
            -s "client has no certificate" \
            -s "! mbedtls_ssl_handshake returned" \
            -c "! mbedtls_ssl_handshake returned" \
            -s "No client certification received from the client, but required by the authentication mode"

run_test    "Authentication: client badcert, server required" \
            "$P_SRV debug_level=3 auth_mode=required" \
            "$P_CLI debug_level=3 crt_file=data_files/server5-badsign.crt \
             key_file=data_files/server5.key" \
            1 \
            -S "skip write certificate request" \
            -C "skip parse certificate request" \
            -c "got a certificate request" \
            -C "skip write certificate" \
            -C "skip write certificate verify" \
            -S "skip parse certificate verify" \
            -s "x509_verify_cert() returned" \
            -s "! The certificate is not correctly signed by the trusted CA" \
            -s "! mbedtls_ssl_handshake returned" \
            -s "send alert level=2 message=48" \
            -c "! mbedtls_ssl_handshake returned" \
            -s "X509 - Certificate verification failed"
# We don't check that the client receives the alert because it might
# detect that its write end of the connection is closed and abort
# before reading the alert message.

run_test    "Authentication: client cert not trusted, server required" \
            "$P_SRV debug_level=3 auth_mode=required" \
            "$P_CLI debug_level=3 crt_file=data_files/server5-selfsigned.crt \
             key_file=data_files/server5.key" \
            1 \
            -S "skip write certificate request" \
            -C "skip parse certificate request" \
            -c "got a certificate request" \
            -C "skip write certificate" \
            -C "skip write certificate verify" \
            -S "skip parse certificate verify" \
            -s "x509_verify_cert() returned" \
            -s "! The certificate is not correctly signed by the trusted CA" \
            -s "! mbedtls_ssl_handshake returned" \
            -c "! mbedtls_ssl_handshake returned" \
            -s "X509 - Certificate verification failed"

run_test    "Authentication: client badcert, server optional" \
            "$P_SRV debug_level=3 auth_mode=optional" \
            "$P_CLI debug_level=3 crt_file=data_files/server5-badsign.crt \
             key_file=data_files/server5.key" \
            0 \
            -S "skip write certificate request" \
            -C "skip parse certificate request" \
            -c "got a certificate request" \
            -C "skip write certificate" \
            -C "skip write certificate verify" \
            -S "skip parse certificate verify" \
            -s "x509_verify_cert() returned" \
            -s "! The certificate is not correctly signed by the trusted CA" \
            -S "! mbedtls_ssl_handshake returned" \
            -C "! mbedtls_ssl_handshake returned" \
            -S "X509 - Certificate verification failed"

run_test    "Authentication: client badcert, server none" \
            "$P_SRV debug_level=3 auth_mode=none" \
            "$P_CLI debug_level=3 crt_file=data_files/server5-badsign.crt \
             key_file=data_files/server5.key" \
            0 \
            -s "skip write certificate request" \
            -C "skip parse certificate request" \
            -c "got no certificate request" \
            -c "skip write certificate" \
            -c "skip write certificate verify" \
            -s "skip parse certificate verify" \
            -S "x509_verify_cert() returned" \
            -S "! The certificate is not correctly signed by the trusted CA" \
            -S "! mbedtls_ssl_handshake returned" \
            -C "! mbedtls_ssl_handshake returned" \
            -S "X509 - Certificate verification failed"

run_test    "Authentication: client no cert, server optional" \
            "$P_SRV debug_level=3 auth_mode=optional" \
            "$P_CLI debug_level=3 crt_file=none key_file=none" \
            0 \
            -S "skip write certificate request" \
            -C "skip parse certificate request" \
            -c "got a certificate request" \
            -C "skip write certificate$" \
            -C "got no certificate to send" \
            -S "SSLv3 client has no certificate" \
            -c "skip write certificate verify" \
            -s "skip parse certificate verify" \
            -s "! Certificate was missing" \
            -S "! mbedtls_ssl_handshake returned" \
            -C "! mbedtls_ssl_handshake returned" \
            -S "X509 - Certificate verification failed"

run_test    "Authentication: openssl client no cert, server optional" \
            "$P_SRV debug_level=3 auth_mode=optional" \
            "$O_CLI" \
            0 \
            -S "skip write certificate request" \
            -s "skip parse certificate verify" \
            -s "! Certificate was missing" \
            -S "! mbedtls_ssl_handshake returned" \
            -S "X509 - Certificate verification failed"

run_test    "Authentication: client no cert, openssl server optional" \
            "$O_SRV -verify 10" \
            "$P_CLI debug_level=3 crt_file=none key_file=none" \
            0 \
            -C "skip parse certificate request" \
            -c "got a certificate request" \
            -C "skip write certificate$" \
            -c "skip write certificate verify" \
            -C "! mbedtls_ssl_handshake returned"

run_test    "Authentication: client no cert, openssl server required" \
            "$O_SRV -Verify 10" \
            "$P_CLI debug_level=3 crt_file=none key_file=none" \
            1 \
            -C "skip parse certificate request" \
            -c "got a certificate request" \
            -C "skip write certificate$" \
            -c "skip write certificate verify" \
            -c "! mbedtls_ssl_handshake returned"

requires_config_enabled MBEDTLS_SSL_PROTO_SSL3
run_test    "Authentication: client no cert, ssl3" \
            "$P_SRV debug_level=3 auth_mode=optional force_version=ssl3" \
            "$P_CLI debug_level=3 crt_file=none key_file=none min_version=ssl3" \
            0 \
            -S "skip write certificate request" \
            -C "skip parse certificate request" \
            -c "got a certificate request" \
            -C "skip write certificate$" \
            -c "skip write certificate verify" \
            -c "got no certificate to send" \
            -s "SSLv3 client has no certificate" \
            -s "skip parse certificate verify" \
            -s "! Certificate was missing" \
            -S "! mbedtls_ssl_handshake returned" \
            -C "! mbedtls_ssl_handshake returned" \
            -S "X509 - Certificate verification failed"

# The "max_int chain" tests assume that MAX_INTERMEDIATE_CA is set to its
# default value (8)

MAX_IM_CA='8'
MAX_IM_CA_CONFIG=$( ../scripts/config.pl get MBEDTLS_X509_MAX_INTERMEDIATE_CA)

if [ -n "$MAX_IM_CA_CONFIG" ] && [ "$MAX_IM_CA_CONFIG" -ne "$MAX_IM_CA" ]; then
    printf "The ${CONFIG_H} file contains a value for the configuration of\n"
    printf "MBEDTLS_X509_MAX_INTERMEDIATE_CA that is different from the script’s\n"
    printf "test value of ${MAX_IM_CA}. \n"
    printf "\n"
    printf "The tests assume this value and if it changes, the tests in this\n"
    printf "script should also be adjusted.\n"
    printf "\n"

    exit 1
fi

requires_full_size_output_buffer
run_test    "Authentication: server max_int chain, client default" \
            "$P_SRV crt_file=data_files/dir-maxpath/c09.pem \
                    key_file=data_files/dir-maxpath/09.key" \
            "$P_CLI server_name=CA09 ca_file=data_files/dir-maxpath/00.crt" \
            0 \
            -C "X509 - A fatal error occured"

requires_full_size_output_buffer
run_test    "Authentication: server max_int+1 chain, client default" \
            "$P_SRV crt_file=data_files/dir-maxpath/c10.pem \
                    key_file=data_files/dir-maxpath/10.key" \
            "$P_CLI server_name=CA10 ca_file=data_files/dir-maxpath/00.crt" \
            1 \
            -c "X509 - A fatal error occured"

requires_full_size_output_buffer
run_test    "Authentication: server max_int+1 chain, client optional" \
            "$P_SRV crt_file=data_files/dir-maxpath/c10.pem \
                    key_file=data_files/dir-maxpath/10.key" \
            "$P_CLI server_name=CA10 ca_file=data_files/dir-maxpath/00.crt \
                    auth_mode=optional" \
            1 \
            -c "X509 - A fatal error occured"

requires_full_size_output_buffer
run_test    "Authentication: server max_int+1 chain, client none" \
            "$P_SRV crt_file=data_files/dir-maxpath/c10.pem \
                    key_file=data_files/dir-maxpath/10.key" \
            "$P_CLI server_name=CA10 ca_file=data_files/dir-maxpath/00.crt \
                    auth_mode=none" \
            0 \
            -C "X509 - A fatal error occured"

requires_full_size_output_buffer
run_test    "Authentication: client max_int+1 chain, server default" \
            "$P_SRV ca_file=data_files/dir-maxpath/00.crt" \
            "$P_CLI crt_file=data_files/dir-maxpath/c10.pem \
                    key_file=data_files/dir-maxpath/10.key" \
            0 \
            -S "X509 - A fatal error occured"

requires_full_size_output_buffer
run_test    "Authentication: client max_int+1 chain, server optional" \
            "$P_SRV ca_file=data_files/dir-maxpath/00.crt auth_mode=optional" \
            "$P_CLI crt_file=data_files/dir-maxpath/c10.pem \
                    key_file=data_files/dir-maxpath/10.key" \
            1 \
            -s "X509 - A fatal error occured"

requires_full_size_output_buffer
run_test    "Authentication: client max_int+1 chain, server required" \
            "$P_SRV ca_file=data_files/dir-maxpath/00.crt auth_mode=required" \
            "$P_CLI crt_file=data_files/dir-maxpath/c10.pem \
                    key_file=data_files/dir-maxpath/10.key" \
            1 \
            -s "X509 - A fatal error occured"

requires_full_size_output_buffer
run_test    "Authentication: client max_int chain, server required" \
            "$P_SRV ca_file=data_files/dir-maxpath/00.crt auth_mode=required" \
            "$P_CLI crt_file=data_files/dir-maxpath/c09.pem \
                    key_file=data_files/dir-maxpath/09.key" \
            0 \
            -S "X509 - A fatal error occured"

# Tests for CA list in CertificateRequest messages

run_test    "Authentication: send CA list in CertificateRequest  (default)" \
            "$P_SRV debug_level=3 auth_mode=required" \
            "$P_CLI crt_file=data_files/server6.crt \
             key_file=data_files/server6.key" \
            0 \
            -s "requested DN"

run_test    "Authentication: do not send CA list in CertificateRequest" \
            "$P_SRV debug_level=3 auth_mode=required cert_req_ca_list=0" \
            "$P_CLI crt_file=data_files/server6.crt \
             key_file=data_files/server6.key" \
            0 \
            -S "requested DN"

run_test    "Authentication: send CA list in CertificateRequest, client self signed" \
            "$P_SRV debug_level=3 auth_mode=required cert_req_ca_list=0" \
            "$P_CLI debug_level=3 crt_file=data_files/server5-selfsigned.crt \
             key_file=data_files/server5.key" \
            1 \
            -S "requested DN" \
            -s "x509_verify_cert() returned" \
            -s "! The certificate is not correctly signed by the trusted CA" \
            -s "! mbedtls_ssl_handshake returned" \
            -c "! mbedtls_ssl_handshake returned" \
            -s "X509 - Certificate verification failed"

# Tests for certificate selection based on SHA verson

run_test    "Certificate hash: client TLS 1.2 -> SHA-2" \
            "$P_SRV crt_file=data_files/server5.crt \
                    key_file=data_files/server5.key \
                    crt_file2=data_files/server5-sha1.crt \
                    key_file2=data_files/server5.key" \
            "$P_CLI force_version=tls1_2" \
            0 \
            -c "signed using.*ECDSA with SHA256" \
            -C "signed using.*ECDSA with SHA1"

run_test    "Certificate hash: client TLS 1.1 -> SHA-1" \
            "$P_SRV crt_file=data_files/server5.crt \
                    key_file=data_files/server5.key \
                    crt_file2=data_files/server5-sha1.crt \
                    key_file2=data_files/server5.key" \
            "$P_CLI force_version=tls1_1" \
            0 \
            -C "signed using.*ECDSA with SHA256" \
            -c "signed using.*ECDSA with SHA1"

run_test    "Certificate hash: client TLS 1.0 -> SHA-1" \
            "$P_SRV crt_file=data_files/server5.crt \
                    key_file=data_files/server5.key \
                    crt_file2=data_files/server5-sha1.crt \
                    key_file2=data_files/server5.key" \
            "$P_CLI force_version=tls1" \
            0 \
            -C "signed using.*ECDSA with SHA256" \
            -c "signed using.*ECDSA with SHA1"

run_test    "Certificate hash: client TLS 1.1, no SHA-1 -> SHA-2 (order 1)" \
            "$P_SRV crt_file=data_files/server5.crt \
                    key_file=data_files/server5.key \
                    crt_file2=data_files/server6.crt \
                    key_file2=data_files/server6.key" \
            "$P_CLI force_version=tls1_1" \
            0 \
            -c "serial number.*09" \
            -c "signed using.*ECDSA with SHA256" \
            -C "signed using.*ECDSA with SHA1"

run_test    "Certificate hash: client TLS 1.1, no SHA-1 -> SHA-2 (order 2)" \
            "$P_SRV crt_file=data_files/server6.crt \
                    key_file=data_files/server6.key \
                    crt_file2=data_files/server5.crt \
                    key_file2=data_files/server5.key" \
            "$P_CLI force_version=tls1_1" \
            0 \
            -c "serial number.*0A" \
            -c "signed using.*ECDSA with SHA256" \
            -C "signed using.*ECDSA with SHA1"

# tests for SNI

run_test    "SNI: no SNI callback" \
            "$P_SRV debug_level=3 \
             crt_file=data_files/server5.crt key_file=data_files/server5.key" \
            "$P_CLI server_name=localhost" \
            0 \
            -S "parse ServerName extension" \
            -c "issuer name *: C=NL, O=PolarSSL, CN=Polarssl Test EC CA" \
            -c "subject name *: C=NL, O=PolarSSL, CN=localhost"

run_test    "SNI: matching cert 1" \
            "$P_SRV debug_level=3 \
             crt_file=data_files/server5.crt key_file=data_files/server5.key \
             sni=localhost,data_files/server2.crt,data_files/server2.key,-,-,-,polarssl.example,data_files/server1-nospace.crt,data_files/server1.key,-,-,-" \
            "$P_CLI server_name=localhost" \
            0 \
            -s "parse ServerName extension" \
            -c "issuer name *: C=NL, O=PolarSSL, CN=PolarSSL Test CA" \
            -c "subject name *: C=NL, O=PolarSSL, CN=localhost"

run_test    "SNI: matching cert 2" \
            "$P_SRV debug_level=3 \
             crt_file=data_files/server5.crt key_file=data_files/server5.key \
             sni=localhost,data_files/server2.crt,data_files/server2.key,-,-,-,polarssl.example,data_files/server1-nospace.crt,data_files/server1.key,-,-,-" \
            "$P_CLI server_name=polarssl.example" \
            0 \
            -s "parse ServerName extension" \
            -c "issuer name *: C=NL, O=PolarSSL, CN=PolarSSL Test CA" \
            -c "subject name *: C=NL, O=PolarSSL, CN=polarssl.example"

run_test    "SNI: no matching cert" \
            "$P_SRV debug_level=3 \
             crt_file=data_files/server5.crt key_file=data_files/server5.key \
             sni=localhost,data_files/server2.crt,data_files/server2.key,-,-,-,polarssl.example,data_files/server1-nospace.crt,data_files/server1.key,-,-,-" \
            "$P_CLI server_name=nonesuch.example" \
            1 \
            -s "parse ServerName extension" \
            -s "ssl_sni_wrapper() returned" \
            -s "mbedtls_ssl_handshake returned" \
            -c "mbedtls_ssl_handshake returned" \
            -c "SSL - A fatal alert message was received from our peer"

run_test    "SNI: client auth no override: optional" \
            "$P_SRV debug_level=3 auth_mode=optional \
             crt_file=data_files/server5.crt key_file=data_files/server5.key \
             sni=localhost,data_files/server2.crt,data_files/server2.key,-,-,-" \
            "$P_CLI debug_level=3 server_name=localhost" \
            0 \
            -S "skip write certificate request" \
            -C "skip parse certificate request" \
            -c "got a certificate request" \
            -C "skip write certificate" \
            -C "skip write certificate verify" \
            -S "skip parse certificate verify"

run_test    "SNI: client auth override: none -> optional" \
            "$P_SRV debug_level=3 auth_mode=none \
             crt_file=data_files/server5.crt key_file=data_files/server5.key \
             sni=localhost,data_files/server2.crt,data_files/server2.key,-,-,optional" \
            "$P_CLI debug_level=3 server_name=localhost" \
            0 \
            -S "skip write certificate request" \
            -C "skip parse certificate request" \
            -c "got a certificate request" \
            -C "skip write certificate" \
            -C "skip write certificate verify" \
            -S "skip parse certificate verify"

run_test    "SNI: client auth override: optional -> none" \
            "$P_SRV debug_level=3 auth_mode=optional \
             crt_file=data_files/server5.crt key_file=data_files/server5.key \
             sni=localhost,data_files/server2.crt,data_files/server2.key,-,-,none" \
            "$P_CLI debug_level=3 server_name=localhost" \
            0 \
            -s "skip write certificate request" \
            -C "skip parse certificate request" \
            -c "got no certificate request" \
            -c "skip write certificate" \
            -c "skip write certificate verify" \
            -s "skip parse certificate verify"

run_test    "SNI: CA no override" \
            "$P_SRV debug_level=3 auth_mode=optional \
             crt_file=data_files/server5.crt key_file=data_files/server5.key \
             ca_file=data_files/test-ca.crt \
             sni=localhost,data_files/server2.crt,data_files/server2.key,-,-,required" \
            "$P_CLI debug_level=3 server_name=localhost \
             crt_file=data_files/server6.crt key_file=data_files/server6.key" \
            1 \
            -S "skip write certificate request" \
            -C "skip parse certificate request" \
            -c "got a certificate request" \
            -C "skip write certificate" \
            -C "skip write certificate verify" \
            -S "skip parse certificate verify" \
            -s "x509_verify_cert() returned" \
            -s "! The certificate is not correctly signed by the trusted CA" \
            -S "The certificate has been revoked (is on a CRL)"

run_test    "SNI: CA override" \
            "$P_SRV debug_level=3 auth_mode=optional \
             crt_file=data_files/server5.crt key_file=data_files/server5.key \
             ca_file=data_files/test-ca.crt \
             sni=localhost,data_files/server2.crt,data_files/server2.key,data_files/test-ca2.crt,-,required" \
            "$P_CLI debug_level=3 server_name=localhost \
             crt_file=data_files/server6.crt key_file=data_files/server6.key" \
            0 \
            -S "skip write certificate request" \
            -C "skip parse certificate request" \
            -c "got a certificate request" \
            -C "skip write certificate" \
            -C "skip write certificate verify" \
            -S "skip parse certificate verify" \
            -S "x509_verify_cert() returned" \
            -S "! The certificate is not correctly signed by the trusted CA" \
            -S "The certificate has been revoked (is on a CRL)"

run_test    "SNI: CA override with CRL" \
            "$P_SRV debug_level=3 auth_mode=optional \
             crt_file=data_files/server5.crt key_file=data_files/server5.key \
             ca_file=data_files/test-ca.crt \
             sni=localhost,data_files/server2.crt,data_files/server2.key,data_files/test-ca2.crt,data_files/crl-ec-sha256.pem,required" \
            "$P_CLI debug_level=3 server_name=localhost \
             crt_file=data_files/server6.crt key_file=data_files/server6.key" \
            1 \
            -S "skip write certificate request" \
            -C "skip parse certificate request" \
            -c "got a certificate request" \
            -C "skip write certificate" \
            -C "skip write certificate verify" \
            -S "skip parse certificate verify" \
            -s "x509_verify_cert() returned" \
            -S "! The certificate is not correctly signed by the trusted CA" \
            -s "The certificate has been revoked (is on a CRL)"

# Tests for SNI and DTLS

run_test    "SNI: DTLS, no SNI callback" \
            "$P_SRV debug_level=3 dtls=1 \
             crt_file=data_files/server5.crt key_file=data_files/server5.key" \
            "$P_CLI server_name=localhost dtls=1" \
            0 \
            -S "parse ServerName extension" \
            -c "issuer name *: C=NL, O=PolarSSL, CN=Polarssl Test EC CA" \
            -c "subject name *: C=NL, O=PolarSSL, CN=localhost"

run_test    "SNI: DTLS, matching cert 1" \
            "$P_SRV debug_level=3 dtls=1 \
             crt_file=data_files/server5.crt key_file=data_files/server5.key \
             sni=localhost,data_files/server2.crt,data_files/server2.key,-,-,-,polarssl.example,data_files/server1-nospace.crt,data_files/server1.key,-,-,-" \
            "$P_CLI server_name=localhost dtls=1" \
            0 \
            -s "parse ServerName extension" \
            -c "issuer name *: C=NL, O=PolarSSL, CN=PolarSSL Test CA" \
            -c "subject name *: C=NL, O=PolarSSL, CN=localhost"

run_test    "SNI: DTLS, matching cert 2" \
            "$P_SRV debug_level=3 dtls=1 \
             crt_file=data_files/server5.crt key_file=data_files/server5.key \
             sni=localhost,data_files/server2.crt,data_files/server2.key,-,-,-,polarssl.example,data_files/server1-nospace.crt,data_files/server1.key,-,-,-" \
            "$P_CLI server_name=polarssl.example dtls=1" \
            0 \
            -s "parse ServerName extension" \
            -c "issuer name *: C=NL, O=PolarSSL, CN=PolarSSL Test CA" \
            -c "subject name *: C=NL, O=PolarSSL, CN=polarssl.example"

run_test    "SNI: DTLS, no matching cert" \
            "$P_SRV debug_level=3 dtls=1 \
             crt_file=data_files/server5.crt key_file=data_files/server5.key \
             sni=localhost,data_files/server2.crt,data_files/server2.key,-,-,-,polarssl.example,data_files/server1-nospace.crt,data_files/server1.key,-,-,-" \
            "$P_CLI server_name=nonesuch.example dtls=1" \
            1 \
            -s "parse ServerName extension" \
            -s "ssl_sni_wrapper() returned" \
            -s "mbedtls_ssl_handshake returned" \
            -c "mbedtls_ssl_handshake returned" \
            -c "SSL - A fatal alert message was received from our peer"

run_test    "SNI: DTLS, client auth no override: optional" \
            "$P_SRV debug_level=3 auth_mode=optional dtls=1 \
             crt_file=data_files/server5.crt key_file=data_files/server5.key \
             sni=localhost,data_files/server2.crt,data_files/server2.key,-,-,-" \
            "$P_CLI debug_level=3 server_name=localhost dtls=1" \
            0 \
            -S "skip write certificate request" \
            -C "skip parse certificate request" \
            -c "got a certificate request" \
            -C "skip write certificate" \
            -C "skip write certificate verify" \
            -S "skip parse certificate verify"

run_test    "SNI: DTLS, client auth override: none -> optional" \
            "$P_SRV debug_level=3 auth_mode=none dtls=1 \
             crt_file=data_files/server5.crt key_file=data_files/server5.key \
             sni=localhost,data_files/server2.crt,data_files/server2.key,-,-,optional" \
            "$P_CLI debug_level=3 server_name=localhost dtls=1" \
            0 \
            -S "skip write certificate request" \
            -C "skip parse certificate request" \
            -c "got a certificate request" \
            -C "skip write certificate" \
            -C "skip write certificate verify" \
            -S "skip parse certificate verify"

run_test    "SNI: DTLS, client auth override: optional -> none" \
            "$P_SRV debug_level=3 auth_mode=optional dtls=1 \
             crt_file=data_files/server5.crt key_file=data_files/server5.key \
             sni=localhost,data_files/server2.crt,data_files/server2.key,-,-,none" \
            "$P_CLI debug_level=3 server_name=localhost dtls=1" \
            0 \
            -s "skip write certificate request" \
            -C "skip parse certificate request" \
            -c "got no certificate request" \
            -c "skip write certificate" \
            -c "skip write certificate verify" \
            -s "skip parse certificate verify"

run_test    "SNI: DTLS, CA no override" \
            "$P_SRV debug_level=3 auth_mode=optional dtls=1 \
             crt_file=data_files/server5.crt key_file=data_files/server5.key \
             ca_file=data_files/test-ca.crt \
             sni=localhost,data_files/server2.crt,data_files/server2.key,-,-,required" \
            "$P_CLI debug_level=3 server_name=localhost dtls=1 \
             crt_file=data_files/server6.crt key_file=data_files/server6.key" \
            1 \
            -S "skip write certificate request" \
            -C "skip parse certificate request" \
            -c "got a certificate request" \
            -C "skip write certificate" \
            -C "skip write certificate verify" \
            -S "skip parse certificate verify" \
            -s "x509_verify_cert() returned" \
            -s "! The certificate is not correctly signed by the trusted CA" \
            -S "The certificate has been revoked (is on a CRL)"

run_test    "SNI: DTLS, CA override" \
            "$P_SRV debug_level=3 auth_mode=optional dtls=1 \
             crt_file=data_files/server5.crt key_file=data_files/server5.key \
             ca_file=data_files/test-ca.crt \
             sni=localhost,data_files/server2.crt,data_files/server2.key,data_files/test-ca2.crt,-,required" \
            "$P_CLI debug_level=3 server_name=localhost dtls=1 \
             crt_file=data_files/server6.crt key_file=data_files/server6.key" \
            0 \
            -S "skip write certificate request" \
            -C "skip parse certificate request" \
            -c "got a certificate request" \
            -C "skip write certificate" \
            -C "skip write certificate verify" \
            -S "skip parse certificate verify" \
            -S "x509_verify_cert() returned" \
            -S "! The certificate is not correctly signed by the trusted CA" \
            -S "The certificate has been revoked (is on a CRL)"

run_test    "SNI: DTLS, CA override with CRL" \
            "$P_SRV debug_level=3 auth_mode=optional \
             crt_file=data_files/server5.crt key_file=data_files/server5.key dtls=1 \
             ca_file=data_files/test-ca.crt \
             sni=localhost,data_files/server2.crt,data_files/server2.key,data_files/test-ca2.crt,data_files/crl-ec-sha256.pem,required" \
            "$P_CLI debug_level=3 server_name=localhost dtls=1 \
             crt_file=data_files/server6.crt key_file=data_files/server6.key" \
            1 \
            -S "skip write certificate request" \
            -C "skip parse certificate request" \
            -c "got a certificate request" \
            -C "skip write certificate" \
            -C "skip write certificate verify" \
            -S "skip parse certificate verify" \
            -s "x509_verify_cert() returned" \
            -S "! The certificate is not correctly signed by the trusted CA" \
            -s "The certificate has been revoked (is on a CRL)"

# Tests for non-blocking I/O: exercise a variety of handshake flows

run_test    "Non-blocking I/O: basic handshake" \
            "$P_SRV nbio=2 tickets=0 auth_mode=none" \
            "$P_CLI nbio=2 tickets=0" \
            0 \
            -S "mbedtls_ssl_handshake returned" \
            -C "mbedtls_ssl_handshake returned" \
            -c "Read from server: .* bytes read"

run_test    "Non-blocking I/O: client auth" \
            "$P_SRV nbio=2 tickets=0 auth_mode=required" \
            "$P_CLI nbio=2 tickets=0" \
            0 \
            -S "mbedtls_ssl_handshake returned" \
            -C "mbedtls_ssl_handshake returned" \
            -c "Read from server: .* bytes read"

run_test    "Non-blocking I/O: ticket" \
            "$P_SRV nbio=2 tickets=1 auth_mode=none" \
            "$P_CLI nbio=2 tickets=1" \
            0 \
            -S "mbedtls_ssl_handshake returned" \
            -C "mbedtls_ssl_handshake returned" \
            -c "Read from server: .* bytes read"

run_test    "Non-blocking I/O: ticket + client auth" \
            "$P_SRV nbio=2 tickets=1 auth_mode=required" \
            "$P_CLI nbio=2 tickets=1" \
            0 \
            -S "mbedtls_ssl_handshake returned" \
            -C "mbedtls_ssl_handshake returned" \
            -c "Read from server: .* bytes read"

run_test    "Non-blocking I/O: ticket + client auth + resume" \
            "$P_SRV nbio=2 tickets=1 auth_mode=required" \
            "$P_CLI nbio=2 tickets=1 reconnect=1" \
            0 \
            -S "mbedtls_ssl_handshake returned" \
            -C "mbedtls_ssl_handshake returned" \
            -c "Read from server: .* bytes read"

run_test    "Non-blocking I/O: ticket + resume" \
            "$P_SRV nbio=2 tickets=1 auth_mode=none" \
            "$P_CLI nbio=2 tickets=1 reconnect=1" \
            0 \
            -S "mbedtls_ssl_handshake returned" \
            -C "mbedtls_ssl_handshake returned" \
            -c "Read from server: .* bytes read"

run_test    "Non-blocking I/O: session-id resume" \
            "$P_SRV nbio=2 tickets=0 auth_mode=none" \
            "$P_CLI nbio=2 tickets=0 reconnect=1" \
            0 \
            -S "mbedtls_ssl_handshake returned" \
            -C "mbedtls_ssl_handshake returned" \
            -c "Read from server: .* bytes read"

# Tests for event-driven I/O: exercise a variety of handshake flows

run_test    "Event-driven I/O: basic handshake" \
            "$P_SRV event=1 tickets=0 auth_mode=none" \
            "$P_CLI event=1 tickets=0" \
            0 \
            -S "mbedtls_ssl_handshake returned" \
            -C "mbedtls_ssl_handshake returned" \
            -c "Read from server: .* bytes read"

run_test    "Event-driven I/O: client auth" \
            "$P_SRV event=1 tickets=0 auth_mode=required" \
            "$P_CLI event=1 tickets=0" \
            0 \
            -S "mbedtls_ssl_handshake returned" \
            -C "mbedtls_ssl_handshake returned" \
            -c "Read from server: .* bytes read"

run_test    "Event-driven I/O: ticket" \
            "$P_SRV event=1 tickets=1 auth_mode=none" \
            "$P_CLI event=1 tickets=1" \
            0 \
            -S "mbedtls_ssl_handshake returned" \
            -C "mbedtls_ssl_handshake returned" \
            -c "Read from server: .* bytes read"

run_test    "Event-driven I/O: ticket + client auth" \
            "$P_SRV event=1 tickets=1 auth_mode=required" \
            "$P_CLI event=1 tickets=1" \
            0 \
            -S "mbedtls_ssl_handshake returned" \
            -C "mbedtls_ssl_handshake returned" \
            -c "Read from server: .* bytes read"

run_test    "Event-driven I/O: ticket + client auth + resume" \
            "$P_SRV event=1 tickets=1 auth_mode=required" \
            "$P_CLI event=1 tickets=1 reconnect=1" \
            0 \
            -S "mbedtls_ssl_handshake returned" \
            -C "mbedtls_ssl_handshake returned" \
            -c "Read from server: .* bytes read"

run_test    "Event-driven I/O: ticket + resume" \
            "$P_SRV event=1 tickets=1 auth_mode=none" \
            "$P_CLI event=1 tickets=1 reconnect=1" \
            0 \
            -S "mbedtls_ssl_handshake returned" \
            -C "mbedtls_ssl_handshake returned" \
            -c "Read from server: .* bytes read"

run_test    "Event-driven I/O: session-id resume" \
            "$P_SRV event=1 tickets=0 auth_mode=none" \
            "$P_CLI event=1 tickets=0 reconnect=1" \
            0 \
            -S "mbedtls_ssl_handshake returned" \
            -C "mbedtls_ssl_handshake returned" \
            -c "Read from server: .* bytes read"

run_test    "Event-driven I/O, DTLS: basic handshake" \
            "$P_SRV dtls=1 event=1 tickets=0 auth_mode=none" \
            "$P_CLI dtls=1 event=1 tickets=0" \
            0 \
            -c "Read from server: .* bytes read"

run_test    "Event-driven I/O, DTLS: client auth" \
            "$P_SRV dtls=1 event=1 tickets=0 auth_mode=required" \
            "$P_CLI dtls=1 event=1 tickets=0" \
            0 \
            -c "Read from server: .* bytes read"

run_test    "Event-driven I/O, DTLS: ticket" \
            "$P_SRV dtls=1 event=1 tickets=1 auth_mode=none" \
            "$P_CLI dtls=1 event=1 tickets=1" \
            0 \
            -c "Read from server: .* bytes read"

run_test    "Event-driven I/O, DTLS: ticket + client auth" \
            "$P_SRV dtls=1 event=1 tickets=1 auth_mode=required" \
            "$P_CLI dtls=1 event=1 tickets=1" \
            0 \
            -c "Read from server: .* bytes read"

run_test    "Event-driven I/O, DTLS: ticket + client auth + resume" \
            "$P_SRV dtls=1 event=1 tickets=1 auth_mode=required" \
            "$P_CLI dtls=1 event=1 tickets=1 reconnect=1" \
            0 \
            -c "Read from server: .* bytes read"

run_test    "Event-driven I/O, DTLS: ticket + resume" \
            "$P_SRV dtls=1 event=1 tickets=1 auth_mode=none" \
            "$P_CLI dtls=1 event=1 tickets=1 reconnect=1" \
            0 \
            -c "Read from server: .* bytes read"

run_test    "Event-driven I/O, DTLS: session-id resume" \
            "$P_SRV dtls=1 event=1 tickets=0 auth_mode=none" \
            "$P_CLI dtls=1 event=1 tickets=0 reconnect=1" \
            0 \
            -c "Read from server: .* bytes read"

# This test demonstrates the need for the mbedtls_ssl_check_pending function.
# During session resumption, the client will send its ApplicationData record
# within the same datagram as the Finished messages. In this situation, the
# server MUST NOT idle on the underlying transport after handshake completion,
# because the ApplicationData request has already been queued internally.
run_test    "Event-driven I/O, DTLS: session-id resume, UDP packing" \
            -p "$P_PXY pack=50" \
            "$P_SRV dtls=1 event=1 tickets=0 auth_mode=required" \
            "$P_CLI dtls=1 event=1 tickets=0 reconnect=1" \
            0 \
            -c "Read from server: .* bytes read"

# Tests for version negotiation

run_test    "Version check: all -> 1.2" \
            "$P_SRV" \
            "$P_CLI" \
            0 \
            -S "mbedtls_ssl_handshake returned" \
            -C "mbedtls_ssl_handshake returned" \
            -s "Protocol is TLSv1.2" \
            -c "Protocol is TLSv1.2"

run_test    "Version check: cli max 1.1 -> 1.1" \
            "$P_SRV" \
            "$P_CLI max_version=tls1_1" \
            0 \
            -S "mbedtls_ssl_handshake returned" \
            -C "mbedtls_ssl_handshake returned" \
            -s "Protocol is TLSv1.1" \
            -c "Protocol is TLSv1.1"

run_test    "Version check: srv max 1.1 -> 1.1" \
            "$P_SRV max_version=tls1_1" \
            "$P_CLI" \
            0 \
            -S "mbedtls_ssl_handshake returned" \
            -C "mbedtls_ssl_handshake returned" \
            -s "Protocol is TLSv1.1" \
            -c "Protocol is TLSv1.1"

run_test    "Version check: cli+srv max 1.1 -> 1.1" \
            "$P_SRV max_version=tls1_1" \
            "$P_CLI max_version=tls1_1" \
            0 \
            -S "mbedtls_ssl_handshake returned" \
            -C "mbedtls_ssl_handshake returned" \
            -s "Protocol is TLSv1.1" \
            -c "Protocol is TLSv1.1"

run_test    "Version check: cli max 1.1, srv min 1.1 -> 1.1" \
            "$P_SRV min_version=tls1_1" \
            "$P_CLI max_version=tls1_1" \
            0 \
            -S "mbedtls_ssl_handshake returned" \
            -C "mbedtls_ssl_handshake returned" \
            -s "Protocol is TLSv1.1" \
            -c "Protocol is TLSv1.1"

run_test    "Version check: cli min 1.1, srv max 1.1 -> 1.1" \
            "$P_SRV max_version=tls1_1" \
            "$P_CLI min_version=tls1_1" \
            0 \
            -S "mbedtls_ssl_handshake returned" \
            -C "mbedtls_ssl_handshake returned" \
            -s "Protocol is TLSv1.1" \
            -c "Protocol is TLSv1.1"

run_test    "Version check: cli min 1.2, srv max 1.1 -> fail" \
            "$P_SRV max_version=tls1_1" \
            "$P_CLI min_version=tls1_2" \
            1 \
            -s "mbedtls_ssl_handshake returned" \
            -c "mbedtls_ssl_handshake returned" \
            -c "SSL - Handshake protocol not within min/max boundaries"

run_test    "Version check: srv min 1.2, cli max 1.1 -> fail" \
            "$P_SRV min_version=tls1_2" \
            "$P_CLI max_version=tls1_1" \
            1 \
            -s "mbedtls_ssl_handshake returned" \
            -c "mbedtls_ssl_handshake returned" \
            -s "SSL - Handshake protocol not within min/max boundaries"

# Tests for ALPN extension

run_test    "ALPN: none" \
            "$P_SRV debug_level=3" \
            "$P_CLI debug_level=3" \
            0 \
            -C "client hello, adding alpn extension" \
            -S "found alpn extension" \
            -C "got an alert message, type: \\[2:120]" \
            -S "server hello, adding alpn extension" \
            -C "found alpn extension " \
            -C "Application Layer Protocol is" \
            -S "Application Layer Protocol is"

run_test    "ALPN: client only" \
            "$P_SRV debug_level=3" \
            "$P_CLI debug_level=3 alpn=abc,1234" \
            0 \
            -c "client hello, adding alpn extension" \
            -s "found alpn extension" \
            -C "got an alert message, type: \\[2:120]" \
            -S "server hello, adding alpn extension" \
            -C "found alpn extension " \
            -c "Application Layer Protocol is (none)" \
            -S "Application Layer Protocol is"

run_test    "ALPN: server only" \
            "$P_SRV debug_level=3 alpn=abc,1234" \
            "$P_CLI debug_level=3" \
            0 \
            -C "client hello, adding alpn extension" \
            -S "found alpn extension" \
            -C "got an alert message, type: \\[2:120]" \
            -S "server hello, adding alpn extension" \
            -C "found alpn extension " \
            -C "Application Layer Protocol is" \
            -s "Application Layer Protocol is (none)"

run_test    "ALPN: both, common cli1-srv1" \
            "$P_SRV debug_level=3 alpn=abc,1234" \
            "$P_CLI debug_level=3 alpn=abc,1234" \
            0 \
            -c "client hello, adding alpn extension" \
            -s "found alpn extension" \
            -C "got an alert message, type: \\[2:120]" \
            -s "server hello, adding alpn extension" \
            -c "found alpn extension" \
            -c "Application Layer Protocol is abc" \
            -s "Application Layer Protocol is abc"

run_test    "ALPN: both, common cli2-srv1" \
            "$P_SRV debug_level=3 alpn=abc,1234" \
            "$P_CLI debug_level=3 alpn=1234,abc" \
            0 \
            -c "client hello, adding alpn extension" \
            -s "found alpn extension" \
            -C "got an alert message, type: \\[2:120]" \
            -s "server hello, adding alpn extension" \
            -c "found alpn extension" \
            -c "Application Layer Protocol is abc" \
            -s "Application Layer Protocol is abc"

run_test    "ALPN: both, common cli1-srv2" \
            "$P_SRV debug_level=3 alpn=abc,1234" \
            "$P_CLI debug_level=3 alpn=1234,abcde" \
            0 \
            -c "client hello, adding alpn extension" \
            -s "found alpn extension" \
            -C "got an alert message, type: \\[2:120]" \
            -s "server hello, adding alpn extension" \
            -c "found alpn extension" \
            -c "Application Layer Protocol is 1234" \
            -s "Application Layer Protocol is 1234"

run_test    "ALPN: both, no common" \
            "$P_SRV debug_level=3 alpn=abc,123" \
            "$P_CLI debug_level=3 alpn=1234,abcde" \
            1 \
            -c "client hello, adding alpn extension" \
            -s "found alpn extension" \
            -c "got an alert message, type: \\[2:120]" \
            -S "server hello, adding alpn extension" \
            -C "found alpn extension" \
            -C "Application Layer Protocol is 1234" \
            -S "Application Layer Protocol is 1234"


# Tests for keyUsage in leaf certificates, part 1:
# server-side certificate/suite selection

run_test    "keyUsage srv: RSA, digitalSignature -> (EC)DHE-RSA" \
            "$P_SRV key_file=data_files/server2.key \
             crt_file=data_files/server2.ku-ds.crt" \
            "$P_CLI" \
            0 \
            -c "Ciphersuite is TLS-[EC]*DHE-RSA-WITH-"


run_test    "keyUsage srv: RSA, keyEncipherment -> RSA" \
            "$P_SRV key_file=data_files/server2.key \
             crt_file=data_files/server2.ku-ke.crt" \
            "$P_CLI" \
            0 \
            -c "Ciphersuite is TLS-RSA-WITH-"

run_test    "keyUsage srv: RSA, keyAgreement -> fail" \
            "$P_SRV key_file=data_files/server2.key \
             crt_file=data_files/server2.ku-ka.crt" \
            "$P_CLI" \
            1 \
            -C "Ciphersuite is "

run_test    "keyUsage srv: ECDSA, digitalSignature -> ECDHE-ECDSA" \
            "$P_SRV key_file=data_files/server5.key \
             crt_file=data_files/server5.ku-ds.crt" \
            "$P_CLI" \
            0 \
            -c "Ciphersuite is TLS-ECDHE-ECDSA-WITH-"


run_test    "keyUsage srv: ECDSA, keyAgreement -> ECDH-" \
            "$P_SRV key_file=data_files/server5.key \
             crt_file=data_files/server5.ku-ka.crt" \
            "$P_CLI" \
            0 \
            -c "Ciphersuite is TLS-ECDH-"

run_test    "keyUsage srv: ECDSA, keyEncipherment -> fail" \
            "$P_SRV key_file=data_files/server5.key \
             crt_file=data_files/server5.ku-ke.crt" \
            "$P_CLI" \
            1 \
            -C "Ciphersuite is "

# Tests for keyUsage in leaf certificates, part 2:
# client-side checking of server cert

run_test    "keyUsage cli: DigitalSignature+KeyEncipherment, RSA: OK" \
            "$O_SRV -key data_files/server2.key \
             -cert data_files/server2.ku-ds_ke.crt" \
            "$P_CLI debug_level=1 \
             force_ciphersuite=TLS-RSA-WITH-AES-128-CBC-SHA" \
            0 \
            -C "bad certificate (usage extensions)" \
            -C "Processing of the Certificate handshake message failed" \
            -c "Ciphersuite is TLS-"

run_test    "keyUsage cli: DigitalSignature+KeyEncipherment, DHE-RSA: OK" \
            "$O_SRV -key data_files/server2.key \
             -cert data_files/server2.ku-ds_ke.crt" \
            "$P_CLI debug_level=1 \
             force_ciphersuite=TLS-DHE-RSA-WITH-AES-128-CBC-SHA" \
            0 \
            -C "bad certificate (usage extensions)" \
            -C "Processing of the Certificate handshake message failed" \
            -c "Ciphersuite is TLS-"

run_test    "keyUsage cli: KeyEncipherment, RSA: OK" \
            "$O_SRV -key data_files/server2.key \
             -cert data_files/server2.ku-ke.crt" \
            "$P_CLI debug_level=1 \
             force_ciphersuite=TLS-RSA-WITH-AES-128-CBC-SHA" \
            0 \
            -C "bad certificate (usage extensions)" \
            -C "Processing of the Certificate handshake message failed" \
            -c "Ciphersuite is TLS-"

run_test    "keyUsage cli: KeyEncipherment, DHE-RSA: fail" \
            "$O_SRV -key data_files/server2.key \
             -cert data_files/server2.ku-ke.crt" \
            "$P_CLI debug_level=1 \
             force_ciphersuite=TLS-DHE-RSA-WITH-AES-128-CBC-SHA" \
            1 \
            -c "bad certificate (usage extensions)" \
            -c "Processing of the Certificate handshake message failed" \
            -C "Ciphersuite is TLS-"

run_test    "keyUsage cli: KeyEncipherment, DHE-RSA: fail, soft" \
            "$O_SRV -key data_files/server2.key \
             -cert data_files/server2.ku-ke.crt" \
            "$P_CLI debug_level=1 auth_mode=optional \
             force_ciphersuite=TLS-DHE-RSA-WITH-AES-128-CBC-SHA" \
            0 \
            -c "bad certificate (usage extensions)" \
            -C "Processing of the Certificate handshake message failed" \
            -c "Ciphersuite is TLS-" \
            -c "! Usage does not match the keyUsage extension"

run_test    "keyUsage cli: DigitalSignature, DHE-RSA: OK" \
            "$O_SRV -key data_files/server2.key \
             -cert data_files/server2.ku-ds.crt" \
            "$P_CLI debug_level=1 \
             force_ciphersuite=TLS-DHE-RSA-WITH-AES-128-CBC-SHA" \
            0 \
            -C "bad certificate (usage extensions)" \
            -C "Processing of the Certificate handshake message failed" \
            -c "Ciphersuite is TLS-"

run_test    "keyUsage cli: DigitalSignature, RSA: fail" \
            "$O_SRV -key data_files/server2.key \
             -cert data_files/server2.ku-ds.crt" \
            "$P_CLI debug_level=1 \
             force_ciphersuite=TLS-RSA-WITH-AES-128-CBC-SHA" \
            1 \
            -c "bad certificate (usage extensions)" \
            -c "Processing of the Certificate handshake message failed" \
            -C "Ciphersuite is TLS-"

run_test    "keyUsage cli: DigitalSignature, RSA: fail, soft" \
            "$O_SRV -key data_files/server2.key \
             -cert data_files/server2.ku-ds.crt" \
            "$P_CLI debug_level=1 auth_mode=optional \
             force_ciphersuite=TLS-RSA-WITH-AES-128-CBC-SHA" \
            0 \
            -c "bad certificate (usage extensions)" \
            -C "Processing of the Certificate handshake message failed" \
            -c "Ciphersuite is TLS-" \
            -c "! Usage does not match the keyUsage extension"

# Tests for keyUsage in leaf certificates, part 3:
# server-side checking of client cert

run_test    "keyUsage cli-auth: RSA, DigitalSignature: OK" \
            "$P_SRV debug_level=1 auth_mode=optional" \
            "$O_CLI -key data_files/server2.key \
             -cert data_files/server2.ku-ds.crt" \
            0 \
            -S "bad certificate (usage extensions)" \
            -S "Processing of the Certificate handshake message failed"

run_test    "keyUsage cli-auth: RSA, KeyEncipherment: fail (soft)" \
            "$P_SRV debug_level=1 auth_mode=optional" \
            "$O_CLI -key data_files/server2.key \
             -cert data_files/server2.ku-ke.crt" \
            0 \
            -s "bad certificate (usage extensions)" \
            -S "Processing of the Certificate handshake message failed"

run_test    "keyUsage cli-auth: RSA, KeyEncipherment: fail (hard)" \
            "$P_SRV debug_level=1 auth_mode=required" \
            "$O_CLI -key data_files/server2.key \
             -cert data_files/server2.ku-ke.crt" \
            1 \
            -s "bad certificate (usage extensions)" \
            -s "Processing of the Certificate handshake message failed"

run_test    "keyUsage cli-auth: ECDSA, DigitalSignature: OK" \
            "$P_SRV debug_level=1 auth_mode=optional" \
            "$O_CLI -key data_files/server5.key \
             -cert data_files/server5.ku-ds.crt" \
            0 \
            -S "bad certificate (usage extensions)" \
            -S "Processing of the Certificate handshake message failed"

run_test    "keyUsage cli-auth: ECDSA, KeyAgreement: fail (soft)" \
            "$P_SRV debug_level=1 auth_mode=optional" \
            "$O_CLI -key data_files/server5.key \
             -cert data_files/server5.ku-ka.crt" \
            0 \
            -s "bad certificate (usage extensions)" \
            -S "Processing of the Certificate handshake message failed"

# Tests for extendedKeyUsage, part 1: server-side certificate/suite selection

run_test    "extKeyUsage srv: serverAuth -> OK" \
            "$P_SRV key_file=data_files/server5.key \
             crt_file=data_files/server5.eku-srv.crt" \
            "$P_CLI" \
            0

run_test    "extKeyUsage srv: serverAuth,clientAuth -> OK" \
            "$P_SRV key_file=data_files/server5.key \
             crt_file=data_files/server5.eku-srv.crt" \
            "$P_CLI" \
            0

run_test    "extKeyUsage srv: codeSign,anyEKU -> OK" \
            "$P_SRV key_file=data_files/server5.key \
             crt_file=data_files/server5.eku-cs_any.crt" \
            "$P_CLI" \
            0

run_test    "extKeyUsage srv: codeSign -> fail" \
            "$P_SRV key_file=data_files/server5.key \
             crt_file=data_files/server5.eku-cli.crt" \
            "$P_CLI" \
            1

# Tests for extendedKeyUsage, part 2: client-side checking of server cert

run_test    "extKeyUsage cli: serverAuth -> OK" \
            "$O_SRV -key data_files/server5.key \
             -cert data_files/server5.eku-srv.crt" \
            "$P_CLI debug_level=1" \
            0 \
            -C "bad certificate (usage extensions)" \
            -C "Processing of the Certificate handshake message failed" \
            -c "Ciphersuite is TLS-"

run_test    "extKeyUsage cli: serverAuth,clientAuth -> OK" \
            "$O_SRV -key data_files/server5.key \
             -cert data_files/server5.eku-srv_cli.crt" \
            "$P_CLI debug_level=1" \
            0 \
            -C "bad certificate (usage extensions)" \
            -C "Processing of the Certificate handshake message failed" \
            -c "Ciphersuite is TLS-"

run_test    "extKeyUsage cli: codeSign,anyEKU -> OK" \
            "$O_SRV -key data_files/server5.key \
             -cert data_files/server5.eku-cs_any.crt" \
            "$P_CLI debug_level=1" \
            0 \
            -C "bad certificate (usage extensions)" \
            -C "Processing of the Certificate handshake message failed" \
            -c "Ciphersuite is TLS-"

run_test    "extKeyUsage cli: codeSign -> fail" \
            "$O_SRV -key data_files/server5.key \
             -cert data_files/server5.eku-cs.crt" \
            "$P_CLI debug_level=1" \
            1 \
            -c "bad certificate (usage extensions)" \
            -c "Processing of the Certificate handshake message failed" \
            -C "Ciphersuite is TLS-"

# Tests for extendedKeyUsage, part 3: server-side checking of client cert

run_test    "extKeyUsage cli-auth: clientAuth -> OK" \
            "$P_SRV debug_level=1 auth_mode=optional" \
            "$O_CLI -key data_files/server5.key \
             -cert data_files/server5.eku-cli.crt" \
            0 \
            -S "bad certificate (usage extensions)" \
            -S "Processing of the Certificate handshake message failed"

run_test    "extKeyUsage cli-auth: serverAuth,clientAuth -> OK" \
            "$P_SRV debug_level=1 auth_mode=optional" \
            "$O_CLI -key data_files/server5.key \
             -cert data_files/server5.eku-srv_cli.crt" \
            0 \
            -S "bad certificate (usage extensions)" \
            -S "Processing of the Certificate handshake message failed"

run_test    "extKeyUsage cli-auth: codeSign,anyEKU -> OK" \
            "$P_SRV debug_level=1 auth_mode=optional" \
            "$O_CLI -key data_files/server5.key \
             -cert data_files/server5.eku-cs_any.crt" \
            0 \
            -S "bad certificate (usage extensions)" \
            -S "Processing of the Certificate handshake message failed"

run_test    "extKeyUsage cli-auth: codeSign -> fail (soft)" \
            "$P_SRV debug_level=1 auth_mode=optional" \
            "$O_CLI -key data_files/server5.key \
             -cert data_files/server5.eku-cs.crt" \
            0 \
            -s "bad certificate (usage extensions)" \
            -S "Processing of the Certificate handshake message failed"

run_test    "extKeyUsage cli-auth: codeSign -> fail (hard)" \
            "$P_SRV debug_level=1 auth_mode=required" \
            "$O_CLI -key data_files/server5.key \
             -cert data_files/server5.eku-cs.crt" \
            1 \
            -s "bad certificate (usage extensions)" \
            -s "Processing of the Certificate handshake message failed"

# Tests for DHM parameters loading

run_test    "DHM parameters: reference" \
            "$P_SRV" \
            "$P_CLI force_ciphersuite=TLS-DHE-RSA-WITH-AES-128-CBC-SHA \
                    debug_level=3" \
            0 \
            -c "value of 'DHM: P ' (2048 bits)" \
            -c "value of 'DHM: G ' (2 bits)"

run_test    "DHM parameters: other parameters" \
            "$P_SRV dhm_file=data_files/dhparams.pem" \
            "$P_CLI force_ciphersuite=TLS-DHE-RSA-WITH-AES-128-CBC-SHA \
                    debug_level=3" \
            0 \
            -c "value of 'DHM: P ' (1024 bits)" \
            -c "value of 'DHM: G ' (2 bits)"

# Tests for DHM client-side size checking

run_test    "DHM size: server default, client default, OK" \
            "$P_SRV" \
            "$P_CLI force_ciphersuite=TLS-DHE-RSA-WITH-AES-128-CBC-SHA \
                    debug_level=1" \
            0 \
            -C "DHM prime too short:"

run_test    "DHM size: server default, client 2048, OK" \
            "$P_SRV" \
            "$P_CLI force_ciphersuite=TLS-DHE-RSA-WITH-AES-128-CBC-SHA \
                    debug_level=1 dhmlen=2048" \
            0 \
            -C "DHM prime too short:"

run_test    "DHM size: server 1024, client default, OK" \
            "$P_SRV dhm_file=data_files/dhparams.pem" \
            "$P_CLI force_ciphersuite=TLS-DHE-RSA-WITH-AES-128-CBC-SHA \
                    debug_level=1" \
            0 \
            -C "DHM prime too short:"

run_test    "DHM size: server 1000, client default, rejected" \
            "$P_SRV dhm_file=data_files/dh.1000.pem" \
            "$P_CLI force_ciphersuite=TLS-DHE-RSA-WITH-AES-128-CBC-SHA \
                    debug_level=1" \
            1 \
            -c "DHM prime too short:"

run_test    "DHM size: server default, client 2049, rejected" \
            "$P_SRV" \
            "$P_CLI force_ciphersuite=TLS-DHE-RSA-WITH-AES-128-CBC-SHA \
                    debug_level=1 dhmlen=2049" \
            1 \
            -c "DHM prime too short:"

# Tests for PSK callback

run_test    "PSK callback: psk, no callback" \
            "$P_SRV psk=abc123 psk_identity=foo" \
            "$P_CLI force_ciphersuite=TLS-PSK-WITH-AES-128-CBC-SHA \
            psk_identity=foo psk=abc123" \
            0 \
            -S "SSL - None of the common ciphersuites is usable" \
            -S "SSL - Unknown identity received" \
            -S "SSL - Verification of the message MAC failed"

run_test    "PSK callback: no psk, no callback" \
            "$P_SRV" \
            "$P_CLI force_ciphersuite=TLS-PSK-WITH-AES-128-CBC-SHA \
            psk_identity=foo psk=abc123" \
            1 \
            -s "SSL - None of the common ciphersuites is usable" \
            -S "SSL - Unknown identity received" \
            -S "SSL - Verification of the message MAC failed"

run_test    "PSK callback: callback overrides other settings" \
            "$P_SRV psk=abc123 psk_identity=foo psk_list=abc,dead,def,beef" \
            "$P_CLI force_ciphersuite=TLS-PSK-WITH-AES-128-CBC-SHA \
            psk_identity=foo psk=abc123" \
            1 \
            -S "SSL - None of the common ciphersuites is usable" \
            -s "SSL - Unknown identity received" \
            -S "SSL - Verification of the message MAC failed"

run_test    "PSK callback: first id matches" \
            "$P_SRV psk_list=abc,dead,def,beef" \
            "$P_CLI force_ciphersuite=TLS-PSK-WITH-AES-128-CBC-SHA \
            psk_identity=abc psk=dead" \
            0 \
            -S "SSL - None of the common ciphersuites is usable" \
            -S "SSL - Unknown identity received" \
            -S "SSL - Verification of the message MAC failed"

run_test    "PSK callback: second id matches" \
            "$P_SRV psk_list=abc,dead,def,beef" \
            "$P_CLI force_ciphersuite=TLS-PSK-WITH-AES-128-CBC-SHA \
            psk_identity=def psk=beef" \
            0 \
            -S "SSL - None of the common ciphersuites is usable" \
            -S "SSL - Unknown identity received" \
            -S "SSL - Verification of the message MAC failed"

run_test    "PSK callback: no match" \
            "$P_SRV psk_list=abc,dead,def,beef" \
            "$P_CLI force_ciphersuite=TLS-PSK-WITH-AES-128-CBC-SHA \
            psk_identity=ghi psk=beef" \
            1 \
            -S "SSL - None of the common ciphersuites is usable" \
            -s "SSL - Unknown identity received" \
            -S "SSL - Verification of the message MAC failed"

run_test    "PSK callback: wrong key" \
            "$P_SRV psk_list=abc,dead,def,beef" \
            "$P_CLI force_ciphersuite=TLS-PSK-WITH-AES-128-CBC-SHA \
            psk_identity=abc psk=beef" \
            1 \
            -S "SSL - None of the common ciphersuites is usable" \
            -S "SSL - Unknown identity received" \
            -s "SSL - Verification of the message MAC failed"

# Tests for EC J-PAKE

requires_config_enabled MBEDTLS_KEY_EXCHANGE_ECJPAKE
run_test    "ECJPAKE: client not configured" \
            "$P_SRV debug_level=3" \
            "$P_CLI debug_level=3" \
            0 \
            -C "add ciphersuite: c0ff" \
            -C "adding ecjpake_kkpp extension" \
            -S "found ecjpake kkpp extension" \
            -S "skip ecjpake kkpp extension" \
            -S "ciphersuite mismatch: ecjpake not configured" \
            -S "server hello, ecjpake kkpp extension" \
            -C "found ecjpake_kkpp extension" \
            -S "None of the common ciphersuites is usable"

requires_config_enabled MBEDTLS_KEY_EXCHANGE_ECJPAKE
run_test    "ECJPAKE: server not configured" \
            "$P_SRV debug_level=3" \
            "$P_CLI debug_level=3 ecjpake_pw=bla \
             force_ciphersuite=TLS-ECJPAKE-WITH-AES-128-CCM-8" \
            1 \
            -c "add ciphersuite: c0ff" \
            -c "adding ecjpake_kkpp extension" \
            -s "found ecjpake kkpp extension" \
            -s "skip ecjpake kkpp extension" \
            -s "ciphersuite mismatch: ecjpake not configured" \
            -S "server hello, ecjpake kkpp extension" \
            -C "found ecjpake_kkpp extension" \
            -s "None of the common ciphersuites is usable"

requires_config_enabled MBEDTLS_KEY_EXCHANGE_ECJPAKE
run_test    "ECJPAKE: working, TLS" \
            "$P_SRV debug_level=3 ecjpake_pw=bla" \
            "$P_CLI debug_level=3 ecjpake_pw=bla \
             force_ciphersuite=TLS-ECJPAKE-WITH-AES-128-CCM-8" \
            0 \
            -c "add ciphersuite: c0ff" \
            -c "adding ecjpake_kkpp extension" \
            -C "re-using cached ecjpake parameters" \
            -s "found ecjpake kkpp extension" \
            -S "skip ecjpake kkpp extension" \
            -S "ciphersuite mismatch: ecjpake not configured" \
            -s "server hello, ecjpake kkpp extension" \
            -c "found ecjpake_kkpp extension" \
            -S "None of the common ciphersuites is usable" \
            -S "SSL - Verification of the message MAC failed"

server_needs_more_time 1
requires_config_enabled MBEDTLS_KEY_EXCHANGE_ECJPAKE
run_test    "ECJPAKE: password mismatch, TLS" \
            "$P_SRV debug_level=3 ecjpake_pw=bla" \
            "$P_CLI debug_level=3 ecjpake_pw=bad \
             force_ciphersuite=TLS-ECJPAKE-WITH-AES-128-CCM-8" \
            1 \
            -C "re-using cached ecjpake parameters" \
            -s "SSL - Verification of the message MAC failed"

requires_config_enabled MBEDTLS_KEY_EXCHANGE_ECJPAKE
run_test    "ECJPAKE: working, DTLS" \
            "$P_SRV debug_level=3 dtls=1 ecjpake_pw=bla" \
            "$P_CLI debug_level=3 dtls=1 ecjpake_pw=bla \
             force_ciphersuite=TLS-ECJPAKE-WITH-AES-128-CCM-8" \
            0 \
            -c "re-using cached ecjpake parameters" \
            -S "SSL - Verification of the message MAC failed"

requires_config_enabled MBEDTLS_KEY_EXCHANGE_ECJPAKE
run_test    "ECJPAKE: working, DTLS, no cookie" \
            "$P_SRV debug_level=3 dtls=1 ecjpake_pw=bla cookies=0" \
            "$P_CLI debug_level=3 dtls=1 ecjpake_pw=bla \
             force_ciphersuite=TLS-ECJPAKE-WITH-AES-128-CCM-8" \
            0 \
            -C "re-using cached ecjpake parameters" \
            -S "SSL - Verification of the message MAC failed"

server_needs_more_time 1
requires_config_enabled MBEDTLS_KEY_EXCHANGE_ECJPAKE
run_test    "ECJPAKE: password mismatch, DTLS" \
            "$P_SRV debug_level=3 dtls=1 ecjpake_pw=bla" \
            "$P_CLI debug_level=3 dtls=1 ecjpake_pw=bad \
             force_ciphersuite=TLS-ECJPAKE-WITH-AES-128-CCM-8" \
            1 \
            -c "re-using cached ecjpake parameters" \
            -s "SSL - Verification of the message MAC failed"

# for tests with configs/config-thread.h
requires_config_enabled MBEDTLS_KEY_EXCHANGE_ECJPAKE
run_test    "ECJPAKE: working, DTLS, nolog" \
            "$P_SRV dtls=1 ecjpake_pw=bla" \
            "$P_CLI dtls=1 ecjpake_pw=bla \
             force_ciphersuite=TLS-ECJPAKE-WITH-AES-128-CCM-8" \
            0

# Tests for ciphersuites per version

requires_config_enabled MBEDTLS_SSL_PROTO_SSL3
run_test    "Per-version suites: SSL3" \
            "$P_SRV min_version=ssl3 version_suites=TLS-RSA-WITH-3DES-EDE-CBC-SHA,TLS-RSA-WITH-AES-256-CBC-SHA,TLS-RSA-WITH-AES-128-CBC-SHA,TLS-RSA-WITH-AES-128-GCM-SHA256" \
            "$P_CLI force_version=ssl3" \
            0 \
            -c "Ciphersuite is TLS-RSA-WITH-3DES-EDE-CBC-SHA"

run_test    "Per-version suites: TLS 1.0" \
            "$P_SRV arc4=1 version_suites=TLS-RSA-WITH-3DES-EDE-CBC-SHA,TLS-RSA-WITH-AES-256-CBC-SHA,TLS-RSA-WITH-AES-128-CBC-SHA,TLS-RSA-WITH-AES-128-GCM-SHA256" \
            "$P_CLI force_version=tls1 arc4=1" \
            0 \
            -c "Ciphersuite is TLS-RSA-WITH-AES-256-CBC-SHA"

run_test    "Per-version suites: TLS 1.1" \
            "$P_SRV version_suites=TLS-RSA-WITH-3DES-EDE-CBC-SHA,TLS-RSA-WITH-AES-256-CBC-SHA,TLS-RSA-WITH-AES-128-CBC-SHA,TLS-RSA-WITH-AES-128-GCM-SHA256" \
            "$P_CLI force_version=tls1_1" \
            0 \
            -c "Ciphersuite is TLS-RSA-WITH-AES-128-CBC-SHA"

run_test    "Per-version suites: TLS 1.2" \
            "$P_SRV version_suites=TLS-RSA-WITH-3DES-EDE-CBC-SHA,TLS-RSA-WITH-AES-256-CBC-SHA,TLS-RSA-WITH-AES-128-CBC-SHA,TLS-RSA-WITH-AES-128-GCM-SHA256" \
            "$P_CLI force_version=tls1_2" \
            0 \
            -c "Ciphersuite is TLS-RSA-WITH-AES-128-GCM-SHA256"

# Test for ClientHello without extensions

requires_gnutls
run_test    "ClientHello without extensions, SHA-1 allowed" \
            "$P_SRV debug_level=3" \
            "$G_CLI --priority=NORMAL:%NO_EXTENSIONS:%DISABLE_SAFE_RENEGOTIATION" \
            0 \
            -s "dumping 'client hello extensions' (0 bytes)"

requires_gnutls
run_test    "ClientHello without extensions, SHA-1 forbidden in certificates on server" \
            "$P_SRV debug_level=3 key_file=data_files/server2.key crt_file=data_files/server2.crt allow_sha1=0" \
            "$G_CLI --priority=NORMAL:%NO_EXTENSIONS:%DISABLE_SAFE_RENEGOTIATION" \
            0 \
            -s "dumping 'client hello extensions' (0 bytes)"

# Tests for mbedtls_ssl_get_bytes_avail()

run_test    "mbedtls_ssl_get_bytes_avail: no extra data" \
            "$P_SRV" \
            "$P_CLI request_size=100" \
            0 \
            -s "Read from client: 100 bytes read$"

run_test    "mbedtls_ssl_get_bytes_avail: extra data" \
            "$P_SRV" \
            "$P_CLI request_size=500" \
            0 \
            -s "Read from client: 500 bytes read (.*+.*)"

# Tests for small packets

requires_config_enabled MBEDTLS_SSL_PROTO_SSL3
run_test    "Small packet SSLv3 BlockCipher" \
            "$P_SRV min_version=ssl3" \
            "$P_CLI request_size=1 force_version=ssl3 \
             force_ciphersuite=TLS-RSA-WITH-AES-256-CBC-SHA" \
            0 \
            -s "Read from client: 1 bytes read"

requires_config_enabled MBEDTLS_SSL_PROTO_SSL3
run_test    "Small packet SSLv3 StreamCipher" \
            "$P_SRV min_version=ssl3 arc4=1 force_ciphersuite=TLS-RSA-WITH-RC4-128-SHA" \
            "$P_CLI request_size=1 force_version=ssl3 \
             force_ciphersuite=TLS-RSA-WITH-RC4-128-SHA" \
            0 \
            -s "Read from client: 1 bytes read"

run_test    "Small packet TLS 1.0 BlockCipher" \
            "$P_SRV" \
            "$P_CLI request_size=1 force_version=tls1 \
             force_ciphersuite=TLS-RSA-WITH-AES-256-CBC-SHA" \
            0 \
            -s "Read from client: 1 bytes read"

run_test    "Small packet TLS 1.0 BlockCipher, without EtM" \
            "$P_SRV" \
            "$P_CLI request_size=1 force_version=tls1 etm=0 \
             force_ciphersuite=TLS-RSA-WITH-AES-256-CBC-SHA" \
            0 \
            -s "Read from client: 1 bytes read"

requires_config_enabled MBEDTLS_SSL_TRUNCATED_HMAC
run_test    "Small packet TLS 1.0 BlockCipher, truncated MAC" \
            "$P_SRV trunc_hmac=1" \
            "$P_CLI request_size=1 force_version=tls1 \
             force_ciphersuite=TLS-RSA-WITH-AES-256-CBC-SHA trunc_hmac=1" \
            0 \
            -s "Read from client: 1 bytes read"

requires_config_enabled MBEDTLS_SSL_TRUNCATED_HMAC
run_test    "Small packet TLS 1.0 BlockCipher, without EtM, truncated MAC" \
            "$P_SRV trunc_hmac=1" \
            "$P_CLI request_size=1 force_version=tls1 \
             force_ciphersuite=TLS-RSA-WITH-AES-256-CBC-SHA trunc_hmac=1 etm=0" \
            0 \
            -s "Read from client: 1 bytes read"

run_test    "Small packet TLS 1.0 StreamCipher" \
            "$P_SRV arc4=1 force_ciphersuite=TLS-RSA-WITH-RC4-128-SHA" \
            "$P_CLI request_size=1 force_version=tls1 \
             force_ciphersuite=TLS-RSA-WITH-RC4-128-SHA" \
            0 \
            -s "Read from client: 1 bytes read"

run_test    "Small packet TLS 1.0 StreamCipher, without EtM" \
            "$P_SRV arc4=1 force_ciphersuite=TLS-RSA-WITH-RC4-128-SHA" \
            "$P_CLI request_size=1 force_version=tls1 \
             force_ciphersuite=TLS-RSA-WITH-RC4-128-SHA etm=0" \
            0 \
            -s "Read from client: 1 bytes read"

requires_config_enabled MBEDTLS_SSL_TRUNCATED_HMAC
run_test    "Small packet TLS 1.0 StreamCipher, truncated MAC" \
            "$P_SRV arc4=1 force_ciphersuite=TLS-RSA-WITH-RC4-128-SHA trunc_hmac=1" \
            "$P_CLI request_size=1 force_version=tls1 \
             force_ciphersuite=TLS-RSA-WITH-RC4-128-SHA trunc_hmac=1" \
            0 \
            -s "Read from client: 1 bytes read"

requires_config_enabled MBEDTLS_SSL_TRUNCATED_HMAC
run_test    "Small packet TLS 1.0 StreamCipher, without EtM, truncated MAC" \
            "$P_SRV arc4=1 force_ciphersuite=TLS-RSA-WITH-RC4-128-SHA trunc_hmac=1" \
            "$P_CLI request_size=1 force_version=tls1 force_ciphersuite=TLS-RSA-WITH-RC4-128-SHA \
             trunc_hmac=1 etm=0" \
            0 \
            -s "Read from client: 1 bytes read"

run_test    "Small packet TLS 1.1 BlockCipher" \
            "$P_SRV" \
            "$P_CLI request_size=1 force_version=tls1_1 \
             force_ciphersuite=TLS-RSA-WITH-AES-256-CBC-SHA" \
            0 \
            -s "Read from client: 1 bytes read"

run_test    "Small packet TLS 1.1 BlockCipher, without EtM" \
            "$P_SRV" \
            "$P_CLI request_size=1 force_version=tls1_1 \
             force_ciphersuite=TLS-RSA-WITH-AES-256-CBC-SHA etm=0" \
            0 \
            -s "Read from client: 1 bytes read"

requires_config_enabled MBEDTLS_SSL_TRUNCATED_HMAC
run_test    "Small packet TLS 1.1 BlockCipher, truncated MAC" \
            "$P_SRV trunc_hmac=1" \
            "$P_CLI request_size=1 force_version=tls1_1 \
             force_ciphersuite=TLS-RSA-WITH-AES-256-CBC-SHA trunc_hmac=1" \
            0 \
            -s "Read from client: 1 bytes read"

requires_config_enabled MBEDTLS_SSL_TRUNCATED_HMAC
run_test    "Small packet TLS 1.1 BlockCipher, without EtM, truncated MAC" \
            "$P_SRV trunc_hmac=1" \
            "$P_CLI request_size=1 force_version=tls1_1 \
             force_ciphersuite=TLS-RSA-WITH-AES-256-CBC-SHA trunc_hmac=1 etm=0" \
            0 \
            -s "Read from client: 1 bytes read"

run_test    "Small packet TLS 1.1 StreamCipher" \
            "$P_SRV arc4=1 force_ciphersuite=TLS-RSA-WITH-RC4-128-SHA" \
            "$P_CLI request_size=1 force_version=tls1_1 \
             force_ciphersuite=TLS-RSA-WITH-RC4-128-SHA" \
            0 \
            -s "Read from client: 1 bytes read"

run_test    "Small packet TLS 1.1 StreamCipher, without EtM" \
            "$P_SRV arc4=1 force_ciphersuite=TLS-RSA-WITH-RC4-128-SHA" \
            "$P_CLI request_size=1 force_version=tls1_1 \
             force_ciphersuite=TLS-RSA-WITH-RC4-128-SHA etm=0" \
            0 \
            -s "Read from client: 1 bytes read"

requires_config_enabled MBEDTLS_SSL_TRUNCATED_HMAC
run_test    "Small packet TLS 1.1 StreamCipher, truncated MAC" \
            "$P_SRV arc4=1 force_ciphersuite=TLS-RSA-WITH-RC4-128-SHA trunc_hmac=1" \
            "$P_CLI request_size=1 force_version=tls1_1 \
             force_ciphersuite=TLS-RSA-WITH-RC4-128-SHA trunc_hmac=1" \
            0 \
            -s "Read from client: 1 bytes read"

requires_config_enabled MBEDTLS_SSL_TRUNCATED_HMAC
run_test    "Small packet TLS 1.1 StreamCipher, without EtM, truncated MAC" \
            "$P_SRV arc4=1 force_ciphersuite=TLS-RSA-WITH-RC4-128-SHA trunc_hmac=1" \
            "$P_CLI request_size=1 force_version=tls1_1 \
             force_ciphersuite=TLS-RSA-WITH-RC4-128-SHA trunc_hmac=1 etm=0" \
            0 \
            -s "Read from client: 1 bytes read"

run_test    "Small packet TLS 1.2 BlockCipher" \
            "$P_SRV" \
            "$P_CLI request_size=1 force_version=tls1_2 \
             force_ciphersuite=TLS-RSA-WITH-AES-256-CBC-SHA" \
            0 \
            -s "Read from client: 1 bytes read"

run_test    "Small packet TLS 1.2 BlockCipher, without EtM" \
            "$P_SRV" \
            "$P_CLI request_size=1 force_version=tls1_2 \
             force_ciphersuite=TLS-RSA-WITH-AES-256-CBC-SHA etm=0" \
            0 \
            -s "Read from client: 1 bytes read"

run_test    "Small packet TLS 1.2 BlockCipher larger MAC" \
            "$P_SRV" \
            "$P_CLI request_size=1 force_version=tls1_2 \
             force_ciphersuite=TLS-ECDHE-RSA-WITH-AES-256-CBC-SHA384" \
            0 \
            -s "Read from client: 1 bytes read"

requires_config_enabled MBEDTLS_SSL_TRUNCATED_HMAC
run_test    "Small packet TLS 1.2 BlockCipher, truncated MAC" \
            "$P_SRV trunc_hmac=1" \
            "$P_CLI request_size=1 force_version=tls1_2 \
             force_ciphersuite=TLS-RSA-WITH-AES-256-CBC-SHA trunc_hmac=1" \
            0 \
            -s "Read from client: 1 bytes read"

requires_config_enabled MBEDTLS_SSL_TRUNCATED_HMAC
run_test    "Small packet TLS 1.2 BlockCipher, without EtM, truncated MAC" \
            "$P_SRV trunc_hmac=1" \
            "$P_CLI request_size=1 force_version=tls1_2 \
             force_ciphersuite=TLS-RSA-WITH-AES-256-CBC-SHA trunc_hmac=1 etm=0" \
            0 \
            -s "Read from client: 1 bytes read"

run_test    "Small packet TLS 1.2 StreamCipher" \
            "$P_SRV arc4=1 force_ciphersuite=TLS-RSA-WITH-RC4-128-SHA" \
            "$P_CLI request_size=1 force_version=tls1_2 \
             force_ciphersuite=TLS-RSA-WITH-RC4-128-SHA" \
            0 \
            -s "Read from client: 1 bytes read"

run_test    "Small packet TLS 1.2 StreamCipher, without EtM" \
            "$P_SRV arc4=1 force_ciphersuite=TLS-RSA-WITH-RC4-128-SHA" \
            "$P_CLI request_size=1 force_version=tls1_2 \
             force_ciphersuite=TLS-RSA-WITH-RC4-128-SHA etm=0" \
            0 \
            -s "Read from client: 1 bytes read"

requires_config_enabled MBEDTLS_SSL_TRUNCATED_HMAC
run_test    "Small packet TLS 1.2 StreamCipher, truncated MAC" \
            "$P_SRV arc4=1 force_ciphersuite=TLS-RSA-WITH-RC4-128-SHA trunc_hmac=1" \
            "$P_CLI request_size=1 force_version=tls1_2 \
             force_ciphersuite=TLS-RSA-WITH-RC4-128-SHA trunc_hmac=1" \
            0 \
            -s "Read from client: 1 bytes read"

requires_config_enabled MBEDTLS_SSL_TRUNCATED_HMAC
run_test    "Small packet TLS 1.2 StreamCipher, without EtM, truncated MAC" \
            "$P_SRV arc4=1 force_ciphersuite=TLS-RSA-WITH-RC4-128-SHA trunc_hmac=1" \
            "$P_CLI request_size=1 force_version=tls1_2 \
             force_ciphersuite=TLS-RSA-WITH-RC4-128-SHA trunc_hmac=1 etm=0" \
            0 \
            -s "Read from client: 1 bytes read"

run_test    "Small packet TLS 1.2 AEAD" \
            "$P_SRV" \
            "$P_CLI request_size=1 force_version=tls1_2 \
             force_ciphersuite=TLS-RSA-WITH-AES-256-CCM" \
            0 \
            -s "Read from client: 1 bytes read"

run_test    "Small packet TLS 1.2 AEAD shorter tag" \
            "$P_SRV" \
            "$P_CLI request_size=1 force_version=tls1_2 \
             force_ciphersuite=TLS-RSA-WITH-AES-256-CCM-8" \
            0 \
            -s "Read from client: 1 bytes read"

# Tests for small packets in DTLS

requires_config_enabled MBEDTLS_SSL_PROTO_DTLS
run_test    "Small packet DTLS 1.0" \
            "$P_SRV dtls=1 force_version=dtls1" \
            "$P_CLI dtls=1 request_size=1 \
             force_ciphersuite=TLS-RSA-WITH-AES-256-CBC-SHA" \
            0 \
            -s "Read from client: 1 bytes read"

requires_config_enabled MBEDTLS_SSL_PROTO_DTLS
run_test    "Small packet DTLS 1.0, without EtM" \
            "$P_SRV dtls=1 force_version=dtls1 etm=0" \
            "$P_CLI dtls=1 request_size=1 \
             force_ciphersuite=TLS-RSA-WITH-AES-256-CBC-SHA" \
            0 \
            -s "Read from client: 1 bytes read"

requires_config_enabled MBEDTLS_SSL_PROTO_DTLS
requires_config_enabled MBEDTLS_SSL_TRUNCATED_HMAC
run_test    "Small packet DTLS 1.0, truncated hmac" \
            "$P_SRV dtls=1 force_version=dtls1 trunc_hmac=1" \
            "$P_CLI dtls=1 request_size=1 trunc_hmac=1 \
             force_ciphersuite=TLS-RSA-WITH-AES-256-CBC-SHA" \
            0 \
            -s "Read from client: 1 bytes read"

requires_config_enabled MBEDTLS_SSL_PROTO_DTLS
requires_config_enabled MBEDTLS_SSL_TRUNCATED_HMAC
run_test    "Small packet DTLS 1.0, without EtM, truncated MAC" \
            "$P_SRV dtls=1 force_version=dtls1 trunc_hmac=1 etm=0" \
            "$P_CLI dtls=1 request_size=1 \
             force_ciphersuite=TLS-RSA-WITH-AES-256-CBC-SHA trunc_hmac=1"\
            0 \
            -s "Read from client: 1 bytes read"

requires_config_enabled MBEDTLS_SSL_PROTO_DTLS
run_test    "Small packet DTLS 1.2" \
            "$P_SRV dtls=1 force_version=dtls1_2" \
            "$P_CLI dtls=1 request_size=1 \
             force_ciphersuite=TLS-RSA-WITH-AES-256-CBC-SHA" \
            0 \
            -s "Read from client: 1 bytes read"

requires_config_enabled MBEDTLS_SSL_PROTO_DTLS
run_test    "Small packet DTLS 1.2, without EtM" \
            "$P_SRV dtls=1 force_version=dtls1_2 etm=0" \
            "$P_CLI dtls=1 request_size=1 \
             force_ciphersuite=TLS-RSA-WITH-AES-256-CBC-SHA" \
            0 \
            -s "Read from client: 1 bytes read"

requires_config_enabled MBEDTLS_SSL_PROTO_DTLS
requires_config_enabled MBEDTLS_SSL_TRUNCATED_HMAC
run_test    "Small packet DTLS 1.2, truncated hmac" \
            "$P_SRV dtls=1 force_version=dtls1_2 trunc_hmac=1" \
            "$P_CLI dtls=1 request_size=1 \
             force_ciphersuite=TLS-RSA-WITH-AES-256-CBC-SHA trunc_hmac=1" \
            0 \
            -s "Read from client: 1 bytes read"

requires_config_enabled MBEDTLS_SSL_PROTO_DTLS
requires_config_enabled MBEDTLS_SSL_TRUNCATED_HMAC
run_test    "Small packet DTLS 1.2, without EtM, truncated MAC" \
            "$P_SRV dtls=1 force_version=dtls1_2 trunc_hmac=1 etm=0" \
            "$P_CLI dtls=1 request_size=1 \
             force_ciphersuite=TLS-RSA-WITH-AES-256-CBC-SHA trunc_hmac=1"\
            0 \
            -s "Read from client: 1 bytes read"

# A test for extensions in SSLv3

requires_config_enabled MBEDTLS_SSL_PROTO_SSL3
run_test    "SSLv3 with extensions, server side" \
            "$P_SRV min_version=ssl3 debug_level=3" \
            "$P_CLI force_version=ssl3 tickets=1 max_frag_len=4096 alpn=abc,1234" \
            0 \
            -S "dumping 'client hello extensions'" \
            -S "server hello, total extension length:"

# Test for large packets

# How many fragments do we expect to write $1 bytes?
fragments_for_write() {
    echo "$(( ( $1 + $MAX_OUT_LEN - 1 ) / $MAX_OUT_LEN ))"
}

requires_config_enabled MBEDTLS_SSL_PROTO_SSL3
run_test    "Large packet SSLv3 BlockCipher" \
            "$P_SRV min_version=ssl3" \
            "$P_CLI request_size=16384 force_version=ssl3 recsplit=0 \
             force_ciphersuite=TLS-RSA-WITH-AES-256-CBC-SHA" \
            0 \
            -c "16384 bytes written in $(fragments_for_write 16384) fragments" \
            -s "Read from client: $MAX_CONTENT_LEN bytes read"

requires_config_enabled MBEDTLS_SSL_PROTO_SSL3
run_test    "Large packet SSLv3 StreamCipher" \
            "$P_SRV min_version=ssl3 arc4=1 force_ciphersuite=TLS-RSA-WITH-RC4-128-SHA" \
            "$P_CLI request_size=16384 force_version=ssl3 \
             force_ciphersuite=TLS-RSA-WITH-RC4-128-SHA" \
            0 \
            -c "16384 bytes written in $(fragments_for_write 16384) fragments" \
            -s "Read from client: $MAX_CONTENT_LEN bytes read"

run_test    "Large packet TLS 1.0 BlockCipher" \
            "$P_SRV" \
            "$P_CLI request_size=16384 force_version=tls1 recsplit=0 \
             force_ciphersuite=TLS-RSA-WITH-AES-256-CBC-SHA" \
            0 \
            -c "16384 bytes written in $(fragments_for_write 16384) fragments" \
            -s "Read from client: $MAX_CONTENT_LEN bytes read"

run_test    "Large packet TLS 1.0 BlockCipher, without EtM" \
            "$P_SRV" \
            "$P_CLI request_size=16384 force_version=tls1 etm=0 recsplit=0 \
             force_ciphersuite=TLS-RSA-WITH-AES-256-CBC-SHA" \
            0 \
            -s "Read from client: $MAX_CONTENT_LEN bytes read"

requires_config_enabled MBEDTLS_SSL_TRUNCATED_HMAC
run_test    "Large packet TLS 1.0 BlockCipher, truncated MAC" \
            "$P_SRV trunc_hmac=1" \
            "$P_CLI request_size=16384 force_version=tls1 recsplit=0 \
             force_ciphersuite=TLS-RSA-WITH-AES-256-CBC-SHA trunc_hmac=1" \
            0 \
            -c "16384 bytes written in $(fragments_for_write 16384) fragments" \
            -s "Read from client: $MAX_CONTENT_LEN bytes read"

requires_config_enabled MBEDTLS_SSL_TRUNCATED_HMAC
run_test    "Large packet TLS 1.0 BlockCipher, without EtM, truncated MAC" \
            "$P_SRV trunc_hmac=1" \
            "$P_CLI request_size=16384 force_version=tls1 etm=0 recsplit=0 \
             force_ciphersuite=TLS-RSA-WITH-AES-256-CBC-SHA trunc_hmac=1" \
            0 \
            -s "Read from client: $MAX_CONTENT_LEN bytes read"

run_test    "Large packet TLS 1.0 StreamCipher" \
            "$P_SRV arc4=1 force_ciphersuite=TLS-RSA-WITH-RC4-128-SHA" \
            "$P_CLI request_size=16384 force_version=tls1 \
             force_ciphersuite=TLS-RSA-WITH-RC4-128-SHA" \
            0 \
            -s "Read from client: $MAX_CONTENT_LEN bytes read"

run_test    "Large packet TLS 1.0 StreamCipher, without EtM" \
            "$P_SRV arc4=1 force_ciphersuite=TLS-RSA-WITH-RC4-128-SHA" \
            "$P_CLI request_size=16384 force_version=tls1 \
             force_ciphersuite=TLS-RSA-WITH-RC4-128-SHA etm=0" \
            0 \
            -s "Read from client: $MAX_CONTENT_LEN bytes read"

requires_config_enabled MBEDTLS_SSL_TRUNCATED_HMAC
run_test    "Large packet TLS 1.0 StreamCipher, truncated MAC" \
            "$P_SRV arc4=1 force_ciphersuite=TLS-RSA-WITH-RC4-128-SHA trunc_hmac=1" \
            "$P_CLI request_size=16384 force_version=tls1 \
             force_ciphersuite=TLS-RSA-WITH-RC4-128-SHA trunc_hmac=1" \
            0 \
            -s "Read from client: $MAX_CONTENT_LEN bytes read"

requires_config_enabled MBEDTLS_SSL_TRUNCATED_HMAC
run_test    "Large packet TLS 1.0 StreamCipher, without EtM, truncated MAC" \
            "$P_SRV arc4=1 force_ciphersuite=TLS-RSA-WITH-RC4-128-SHA trunc_hmac=1" \
            "$P_CLI request_size=16384 force_version=tls1 \
             force_ciphersuite=TLS-RSA-WITH-RC4-128-SHA trunc_hmac=1 etm=0" \
            0 \
            -c "16384 bytes written in $(fragments_for_write 16384) fragments" \
            -s "Read from client: $MAX_CONTENT_LEN bytes read"

run_test    "Large packet TLS 1.1 BlockCipher" \
            "$P_SRV" \
            "$P_CLI request_size=16384 force_version=tls1_1 \
             force_ciphersuite=TLS-RSA-WITH-AES-256-CBC-SHA" \
            0 \
            -c "16384 bytes written in $(fragments_for_write 16384) fragments" \
            -s "Read from client: $MAX_CONTENT_LEN bytes read"

run_test    "Large packet TLS 1.1 BlockCipher, without EtM" \
            "$P_SRV" \
            "$P_CLI request_size=16384 force_version=tls1_1 etm=0 \
             force_ciphersuite=TLS-RSA-WITH-AES-256-CBC-SHA" \
            0 \
            -s "Read from client: $MAX_CONTENT_LEN bytes read"

requires_config_enabled MBEDTLS_SSL_TRUNCATED_HMAC
run_test    "Large packet TLS 1.1 BlockCipher, truncated MAC" \
            "$P_SRV trunc_hmac=1" \
            "$P_CLI request_size=16384 force_version=tls1_1 \
             force_ciphersuite=TLS-RSA-WITH-AES-256-CBC-SHA trunc_hmac=1" \
            0 \
            -s "Read from client: $MAX_CONTENT_LEN bytes read"

requires_config_enabled MBEDTLS_SSL_TRUNCATED_HMAC
run_test    "Large packet TLS 1.1 BlockCipher, without EtM, truncated MAC" \
            "$P_SRV trunc_hmac=1" \
            "$P_CLI request_size=16384 force_version=tls1_1 \
             force_ciphersuite=TLS-RSA-WITH-AES-256-CBC-SHA trunc_hmac=1 etm=0" \
            0 \
            -s "Read from client: $MAX_CONTENT_LEN bytes read"

run_test    "Large packet TLS 1.1 StreamCipher" \
            "$P_SRV arc4=1 force_ciphersuite=TLS-RSA-WITH-RC4-128-SHA" \
            "$P_CLI request_size=16384 force_version=tls1_1 \
             force_ciphersuite=TLS-RSA-WITH-RC4-128-SHA" \
            0 \
            -c "16384 bytes written in $(fragments_for_write 16384) fragments" \
            -s "Read from client: $MAX_CONTENT_LEN bytes read"

run_test    "Large packet TLS 1.1 StreamCipher, without EtM" \
            "$P_SRV arc4=1 force_ciphersuite=TLS-RSA-WITH-RC4-128-SHA" \
            "$P_CLI request_size=16384 force_version=tls1_1 \
             force_ciphersuite=TLS-RSA-WITH-RC4-128-SHA etm=0" \
            0 \
            -c "16384 bytes written in $(fragments_for_write 16384) fragments" \
            -s "Read from client: $MAX_CONTENT_LEN bytes read"

requires_config_enabled MBEDTLS_SSL_TRUNCATED_HMAC
run_test    "Large packet TLS 1.1 StreamCipher, truncated MAC" \
            "$P_SRV arc4=1 force_ciphersuite=TLS-RSA-WITH-RC4-128-SHA trunc_hmac=1" \
            "$P_CLI request_size=16384 force_version=tls1_1 \
             force_ciphersuite=TLS-RSA-WITH-RC4-128-SHA trunc_hmac=1" \
            0 \
            -s "Read from client: $MAX_CONTENT_LEN bytes read"

requires_config_enabled MBEDTLS_SSL_TRUNCATED_HMAC
run_test    "Large packet TLS 1.1 StreamCipher, without EtM, truncated MAC" \
            "$P_SRV arc4=1 force_ciphersuite=TLS-RSA-WITH-RC4-128-SHA trunc_hmac=1" \
            "$P_CLI request_size=16384 force_version=tls1_1 \
             force_ciphersuite=TLS-RSA-WITH-RC4-128-SHA trunc_hmac=1 etm=0" \
            0 \
            -c "16384 bytes written in $(fragments_for_write 16384) fragments" \
            -s "Read from client: $MAX_CONTENT_LEN bytes read"

run_test    "Large packet TLS 1.2 BlockCipher" \
            "$P_SRV" \
            "$P_CLI request_size=16384 force_version=tls1_2 \
             force_ciphersuite=TLS-RSA-WITH-AES-256-CBC-SHA" \
            0 \
            -c "16384 bytes written in $(fragments_for_write 16384) fragments" \
            -s "Read from client: $MAX_CONTENT_LEN bytes read"

run_test    "Large packet TLS 1.2 BlockCipher, without EtM" \
            "$P_SRV" \
            "$P_CLI request_size=16384 force_version=tls1_2 etm=0 \
             force_ciphersuite=TLS-RSA-WITH-AES-256-CBC-SHA" \
            0 \
            -s "Read from client: $MAX_CONTENT_LEN bytes read"

run_test    "Large packet TLS 1.2 BlockCipher larger MAC" \
            "$P_SRV" \
            "$P_CLI request_size=16384 force_version=tls1_2 \
             force_ciphersuite=TLS-ECDHE-RSA-WITH-AES-256-CBC-SHA384" \
            0 \
            -c "16384 bytes written in $(fragments_for_write 16384) fragments" \
            -s "Read from client: $MAX_CONTENT_LEN bytes read"

requires_config_enabled MBEDTLS_SSL_TRUNCATED_HMAC
run_test    "Large packet TLS 1.2 BlockCipher, truncated MAC" \
            "$P_SRV trunc_hmac=1" \
            "$P_CLI request_size=16384 force_version=tls1_2 \
             force_ciphersuite=TLS-RSA-WITH-AES-256-CBC-SHA trunc_hmac=1" \
            0 \
            -s "Read from client: $MAX_CONTENT_LEN bytes read"

requires_config_enabled MBEDTLS_SSL_TRUNCATED_HMAC
run_test    "Large packet TLS 1.2 BlockCipher, without EtM, truncated MAC" \
            "$P_SRV trunc_hmac=1" \
            "$P_CLI request_size=16384 force_version=tls1_2 \
             force_ciphersuite=TLS-RSA-WITH-AES-256-CBC-SHA trunc_hmac=1 etm=0" \
            0 \
            -c "16384 bytes written in $(fragments_for_write 16384) fragments" \
            -s "Read from client: $MAX_CONTENT_LEN bytes read"

run_test    "Large packet TLS 1.2 StreamCipher" \
            "$P_SRV arc4=1 force_ciphersuite=TLS-RSA-WITH-RC4-128-SHA" \
            "$P_CLI request_size=16384 force_version=tls1_2 \
             force_ciphersuite=TLS-RSA-WITH-RC4-128-SHA" \
            0 \
            -c "16384 bytes written in $(fragments_for_write 16384) fragments" \
            -s "Read from client: $MAX_CONTENT_LEN bytes read"

run_test    "Large packet TLS 1.2 StreamCipher, without EtM" \
            "$P_SRV arc4=1 force_ciphersuite=TLS-RSA-WITH-RC4-128-SHA" \
            "$P_CLI request_size=16384 force_version=tls1_2 \
             force_ciphersuite=TLS-RSA-WITH-RC4-128-SHA etm=0" \
            0 \
            -s "Read from client: $MAX_CONTENT_LEN bytes read"

requires_config_enabled MBEDTLS_SSL_TRUNCATED_HMAC
run_test    "Large packet TLS 1.2 StreamCipher, truncated MAC" \
            "$P_SRV arc4=1 force_ciphersuite=TLS-RSA-WITH-RC4-128-SHA trunc_hmac=1" \
            "$P_CLI request_size=16384 force_version=tls1_2 \
             force_ciphersuite=TLS-RSA-WITH-RC4-128-SHA trunc_hmac=1" \
            0 \
            -s "Read from client: $MAX_CONTENT_LEN bytes read"

requires_config_enabled MBEDTLS_SSL_TRUNCATED_HMAC
run_test    "Large packet TLS 1.2 StreamCipher, without EtM, truncated MAC" \
            "$P_SRV arc4=1 force_ciphersuite=TLS-RSA-WITH-RC4-128-SHA trunc_hmac=1" \
            "$P_CLI request_size=16384 force_version=tls1_2 \
             force_ciphersuite=TLS-RSA-WITH-RC4-128-SHA trunc_hmac=1 etm=0" \
            0 \
            -c "16384 bytes written in $(fragments_for_write 16384) fragments" \
            -s "Read from client: $MAX_CONTENT_LEN bytes read"

run_test    "Large packet TLS 1.2 AEAD" \
            "$P_SRV" \
            "$P_CLI request_size=16384 force_version=tls1_2 \
             force_ciphersuite=TLS-RSA-WITH-AES-256-CCM" \
            0 \
            -c "16384 bytes written in $(fragments_for_write 16384) fragments" \
            -s "Read from client: $MAX_CONTENT_LEN bytes read"

run_test    "Large packet TLS 1.2 AEAD shorter tag" \
            "$P_SRV" \
            "$P_CLI request_size=16384 force_version=tls1_2 \
             force_ciphersuite=TLS-RSA-WITH-AES-256-CCM-8" \
            0 \
            -c "16384 bytes written in $(fragments_for_write 16384) fragments" \
            -s "Read from client: $MAX_CONTENT_LEN bytes read"

# Tests of asynchronous private key support in SSL

requires_config_enabled MBEDTLS_SSL_ASYNC_PRIVATE
run_test    "SSL async private: sign, delay=0" \
            "$P_SRV \
             async_operations=s async_private_delay1=0 async_private_delay2=0" \
            "$P_CLI" \
            0 \
            -s "Async sign callback: using key slot " \
            -s "Async resume (slot [0-9]): sign done, status=0"

requires_config_enabled MBEDTLS_SSL_ASYNC_PRIVATE
run_test    "SSL async private: sign, delay=1" \
            "$P_SRV \
             async_operations=s async_private_delay1=1 async_private_delay2=1" \
            "$P_CLI" \
            0 \
            -s "Async sign callback: using key slot " \
            -s "Async resume (slot [0-9]): call 0 more times." \
            -s "Async resume (slot [0-9]): sign done, status=0"

requires_config_enabled MBEDTLS_SSL_ASYNC_PRIVATE
run_test    "SSL async private: sign, delay=2" \
            "$P_SRV \
             async_operations=s async_private_delay1=2 async_private_delay2=2" \
            "$P_CLI" \
            0 \
            -s "Async sign callback: using key slot " \
            -U "Async sign callback: using key slot " \
            -s "Async resume (slot [0-9]): call 1 more times." \
            -s "Async resume (slot [0-9]): call 0 more times." \
            -s "Async resume (slot [0-9]): sign done, status=0"

# Test that the async callback correctly signs the 36-byte hash of TLS 1.0/1.1
# with RSA PKCS#1v1.5 as used in TLS 1.0/1.1.
requires_config_enabled MBEDTLS_SSL_ASYNC_PRIVATE
requires_config_enabled MBEDTLS_SSL_PROTO_TLS1_1
run_test    "SSL async private: sign, RSA, TLS 1.1" \
            "$P_SRV key_file=data_files/server2.key crt_file=data_files/server2.crt \
             async_operations=s async_private_delay1=0 async_private_delay2=0" \
            "$P_CLI force_version=tls1_1" \
            0 \
            -s "Async sign callback: using key slot " \
            -s "Async resume (slot [0-9]): sign done, status=0"

requires_config_enabled MBEDTLS_SSL_ASYNC_PRIVATE
run_test    "SSL async private: sign, SNI" \
            "$P_SRV debug_level=3 \
             async_operations=s async_private_delay1=0 async_private_delay2=0 \
             crt_file=data_files/server5.crt key_file=data_files/server5.key \
             sni=localhost,data_files/server2.crt,data_files/server2.key,-,-,-,polarssl.example,data_files/server1-nospace.crt,data_files/server1.key,-,-,-" \
            "$P_CLI server_name=polarssl.example" \
            0 \
            -s "Async sign callback: using key slot " \
            -s "Async resume (slot [0-9]): sign done, status=0" \
            -s "parse ServerName extension" \
            -c "issuer name *: C=NL, O=PolarSSL, CN=PolarSSL Test CA" \
            -c "subject name *: C=NL, O=PolarSSL, CN=polarssl.example"

requires_config_enabled MBEDTLS_SSL_ASYNC_PRIVATE
run_test    "SSL async private: decrypt, delay=0" \
            "$P_SRV \
             async_operations=d async_private_delay1=0 async_private_delay2=0" \
            "$P_CLI force_ciphersuite=TLS-RSA-WITH-AES-128-CBC-SHA" \
            0 \
            -s "Async decrypt callback: using key slot " \
            -s "Async resume (slot [0-9]): decrypt done, status=0"

requires_config_enabled MBEDTLS_SSL_ASYNC_PRIVATE
run_test    "SSL async private: decrypt, delay=1" \
            "$P_SRV \
             async_operations=d async_private_delay1=1 async_private_delay2=1" \
            "$P_CLI force_ciphersuite=TLS-RSA-WITH-AES-128-CBC-SHA" \
            0 \
            -s "Async decrypt callback: using key slot " \
            -s "Async resume (slot [0-9]): call 0 more times." \
            -s "Async resume (slot [0-9]): decrypt done, status=0"

requires_config_enabled MBEDTLS_SSL_ASYNC_PRIVATE
run_test    "SSL async private: decrypt RSA-PSK, delay=0" \
            "$P_SRV psk=abc123 \
             async_operations=d async_private_delay1=0 async_private_delay2=0" \
            "$P_CLI psk=abc123 \
             force_ciphersuite=TLS-RSA-PSK-WITH-AES-128-CBC-SHA256" \
            0 \
            -s "Async decrypt callback: using key slot " \
            -s "Async resume (slot [0-9]): decrypt done, status=0"

requires_config_enabled MBEDTLS_SSL_ASYNC_PRIVATE
run_test    "SSL async private: decrypt RSA-PSK, delay=1" \
            "$P_SRV psk=abc123 \
             async_operations=d async_private_delay1=1 async_private_delay2=1" \
            "$P_CLI psk=abc123 \
             force_ciphersuite=TLS-RSA-PSK-WITH-AES-128-CBC-SHA256" \
            0 \
            -s "Async decrypt callback: using key slot " \
            -s "Async resume (slot [0-9]): call 0 more times." \
            -s "Async resume (slot [0-9]): decrypt done, status=0"

requires_config_enabled MBEDTLS_SSL_ASYNC_PRIVATE
run_test    "SSL async private: sign callback not present" \
            "$P_SRV \
             async_operations=d async_private_delay1=1 async_private_delay2=1" \
            "$P_CLI; [ \$? -eq 1 ] &&
             $P_CLI force_ciphersuite=TLS-RSA-WITH-AES-128-CBC-SHA" \
            0 \
            -S "Async sign callback" \
            -s "! mbedtls_ssl_handshake returned" \
            -s "The own private key or pre-shared key is not set, but needed" \
            -s "Async resume (slot [0-9]): decrypt done, status=0" \
            -s "Successful connection"

requires_config_enabled MBEDTLS_SSL_ASYNC_PRIVATE
run_test    "SSL async private: decrypt callback not present" \
            "$P_SRV debug_level=1 \
             async_operations=s async_private_delay1=1 async_private_delay2=1" \
            "$P_CLI force_ciphersuite=TLS-RSA-WITH-AES-128-CBC-SHA;
             [ \$? -eq 1 ] && $P_CLI" \
            0 \
            -S "Async decrypt callback" \
            -s "! mbedtls_ssl_handshake returned" \
            -s "got no RSA private key" \
            -s "Async resume (slot [0-9]): sign done, status=0" \
            -s "Successful connection"

# key1: ECDSA, key2: RSA; use key1 from slot 0
requires_config_enabled MBEDTLS_SSL_ASYNC_PRIVATE
run_test    "SSL async private: slot 0 used with key1" \
            "$P_SRV \
             async_operations=s async_private_delay1=1 \
             key_file=data_files/server5.key crt_file=data_files/server5.crt \
             key_file2=data_files/server2.key crt_file2=data_files/server2.crt" \
            "$P_CLI force_ciphersuite=TLS-ECDHE-ECDSA-WITH-AES-128-CBC-SHA256" \
            0 \
            -s "Async sign callback: using key slot 0," \
            -s "Async resume (slot 0): call 0 more times." \
            -s "Async resume (slot 0): sign done, status=0"

# key1: ECDSA, key2: RSA; use key2 from slot 0
requires_config_enabled MBEDTLS_SSL_ASYNC_PRIVATE
run_test    "SSL async private: slot 0 used with key2" \
            "$P_SRV \
             async_operations=s async_private_delay2=1 \
             key_file=data_files/server5.key crt_file=data_files/server5.crt \
             key_file2=data_files/server2.key crt_file2=data_files/server2.crt" \
            "$P_CLI force_ciphersuite=TLS-ECDHE-RSA-WITH-AES-128-CBC-SHA256" \
            0 \
            -s "Async sign callback: using key slot 0," \
            -s "Async resume (slot 0): call 0 more times." \
            -s "Async resume (slot 0): sign done, status=0"

# key1: ECDSA, key2: RSA; use key2 from slot 1
requires_config_enabled MBEDTLS_SSL_ASYNC_PRIVATE
run_test    "SSL async private: slot 1 used with key2" \
            "$P_SRV \
             async_operations=s async_private_delay1=1 async_private_delay2=1 \
             key_file=data_files/server5.key crt_file=data_files/server5.crt \
             key_file2=data_files/server2.key crt_file2=data_files/server2.crt" \
            "$P_CLI force_ciphersuite=TLS-ECDHE-RSA-WITH-AES-128-CBC-SHA256" \
            0 \
            -s "Async sign callback: using key slot 1," \
            -s "Async resume (slot 1): call 0 more times." \
            -s "Async resume (slot 1): sign done, status=0"

# key1: ECDSA, key2: RSA; use key2 directly
requires_config_enabled MBEDTLS_SSL_ASYNC_PRIVATE
run_test    "SSL async private: fall back to transparent key" \
            "$P_SRV \
             async_operations=s async_private_delay1=1 \
             key_file=data_files/server5.key crt_file=data_files/server5.crt \
             key_file2=data_files/server2.key crt_file2=data_files/server2.crt " \
            "$P_CLI force_ciphersuite=TLS-ECDHE-RSA-WITH-AES-128-CBC-SHA256" \
            0 \
            -s "Async sign callback: no key matches this certificate."

requires_config_enabled MBEDTLS_SSL_ASYNC_PRIVATE
run_test    "SSL async private: sign, error in start" \
            "$P_SRV \
             async_operations=s async_private_delay1=1 async_private_delay2=1 \
             async_private_error=1" \
            "$P_CLI" \
            1 \
            -s "Async sign callback: injected error" \
            -S "Async resume" \
            -S "Async cancel" \
            -s "! mbedtls_ssl_handshake returned"

requires_config_enabled MBEDTLS_SSL_ASYNC_PRIVATE
run_test    "SSL async private: sign, cancel after start" \
            "$P_SRV \
             async_operations=s async_private_delay1=1 async_private_delay2=1 \
             async_private_error=2" \
            "$P_CLI" \
            1 \
            -s "Async sign callback: using key slot " \
            -S "Async resume" \
            -s "Async cancel"

requires_config_enabled MBEDTLS_SSL_ASYNC_PRIVATE
run_test    "SSL async private: sign, error in resume" \
            "$P_SRV \
             async_operations=s async_private_delay1=1 async_private_delay2=1 \
             async_private_error=3" \
            "$P_CLI" \
            1 \
            -s "Async sign callback: using key slot " \
            -s "Async resume callback: sign done but injected error" \
            -S "Async cancel" \
            -s "! mbedtls_ssl_handshake returned"

requires_config_enabled MBEDTLS_SSL_ASYNC_PRIVATE
run_test    "SSL async private: decrypt, error in start" \
            "$P_SRV \
             async_operations=d async_private_delay1=1 async_private_delay2=1 \
             async_private_error=1" \
            "$P_CLI force_ciphersuite=TLS-RSA-WITH-AES-128-CBC-SHA" \
            1 \
            -s "Async decrypt callback: injected error" \
            -S "Async resume" \
            -S "Async cancel" \
            -s "! mbedtls_ssl_handshake returned"

requires_config_enabled MBEDTLS_SSL_ASYNC_PRIVATE
run_test    "SSL async private: decrypt, cancel after start" \
            "$P_SRV \
             async_operations=d async_private_delay1=1 async_private_delay2=1 \
             async_private_error=2" \
            "$P_CLI force_ciphersuite=TLS-RSA-WITH-AES-128-CBC-SHA" \
            1 \
            -s "Async decrypt callback: using key slot " \
            -S "Async resume" \
            -s "Async cancel"

requires_config_enabled MBEDTLS_SSL_ASYNC_PRIVATE
run_test    "SSL async private: decrypt, error in resume" \
            "$P_SRV \
             async_operations=d async_private_delay1=1 async_private_delay2=1 \
             async_private_error=3" \
            "$P_CLI force_ciphersuite=TLS-RSA-WITH-AES-128-CBC-SHA" \
            1 \
            -s "Async decrypt callback: using key slot " \
            -s "Async resume callback: decrypt done but injected error" \
            -S "Async cancel" \
            -s "! mbedtls_ssl_handshake returned"

requires_config_enabled MBEDTLS_SSL_ASYNC_PRIVATE
run_test    "SSL async private: cancel after start then operate correctly" \
            "$P_SRV \
             async_operations=s async_private_delay1=1 async_private_delay2=1 \
             async_private_error=-2" \
            "$P_CLI; [ \$? -eq 1 ] && $P_CLI" \
            0 \
            -s "Async cancel" \
            -s "! mbedtls_ssl_handshake returned" \
            -s "Async resume" \
            -s "Successful connection"

requires_config_enabled MBEDTLS_SSL_ASYNC_PRIVATE
run_test    "SSL async private: error in resume then operate correctly" \
            "$P_SRV \
             async_operations=s async_private_delay1=1 async_private_delay2=1 \
             async_private_error=-3" \
            "$P_CLI; [ \$? -eq 1 ] && $P_CLI" \
            0 \
            -s "! mbedtls_ssl_handshake returned" \
            -s "Async resume" \
            -s "Successful connection"

# key1: ECDSA, key2: RSA; use key1 through async, then key2 directly
requires_config_enabled MBEDTLS_SSL_ASYNC_PRIVATE
run_test    "SSL async private: cancel after start then fall back to transparent key" \
            "$P_SRV \
             async_operations=s async_private_delay1=1 async_private_error=-2 \
             key_file=data_files/server5.key crt_file=data_files/server5.crt \
             key_file2=data_files/server2.key crt_file2=data_files/server2.crt" \
            "$P_CLI force_ciphersuite=TLS-ECDHE-ECDSA-WITH-AES-128-CBC-SHA256;
             [ \$? -eq 1 ] &&
             $P_CLI force_ciphersuite=TLS-ECDHE-RSA-WITH-AES-128-CBC-SHA256" \
            0 \
            -s "Async sign callback: using key slot 0" \
            -S "Async resume" \
            -s "Async cancel" \
            -s "! mbedtls_ssl_handshake returned" \
            -s "Async sign callback: no key matches this certificate." \
            -s "Successful connection"

# key1: ECDSA, key2: RSA; use key1 through async, then key2 directly
requires_config_enabled MBEDTLS_SSL_ASYNC_PRIVATE
run_test    "SSL async private: sign, error in resume then fall back to transparent key" \
            "$P_SRV \
             async_operations=s async_private_delay1=1 async_private_error=-3 \
             key_file=data_files/server5.key crt_file=data_files/server5.crt \
             key_file2=data_files/server2.key crt_file2=data_files/server2.crt" \
            "$P_CLI force_ciphersuite=TLS-ECDHE-ECDSA-WITH-AES-128-CBC-SHA256;
             [ \$? -eq 1 ] &&
             $P_CLI force_ciphersuite=TLS-ECDHE-RSA-WITH-AES-128-CBC-SHA256" \
            0 \
            -s "Async resume" \
            -s "! mbedtls_ssl_handshake returned" \
            -s "Async sign callback: no key matches this certificate." \
            -s "Successful connection"

requires_config_enabled MBEDTLS_SSL_ASYNC_PRIVATE
requires_config_enabled MBEDTLS_SSL_RENEGOTIATION
run_test    "SSL async private: renegotiation: client-initiated; sign" \
            "$P_SRV \
             async_operations=s async_private_delay1=1 async_private_delay2=1 \
             exchanges=2 renegotiation=1" \
            "$P_CLI exchanges=2 renegotiation=1 renegotiate=1" \
            0 \
            -s "Async sign callback: using key slot " \
            -s "Async resume (slot [0-9]): sign done, status=0"

requires_config_enabled MBEDTLS_SSL_ASYNC_PRIVATE
requires_config_enabled MBEDTLS_SSL_RENEGOTIATION
run_test    "SSL async private: renegotiation: server-initiated; sign" \
            "$P_SRV \
             async_operations=s async_private_delay1=1 async_private_delay2=1 \
             exchanges=2 renegotiation=1 renegotiate=1" \
            "$P_CLI exchanges=2 renegotiation=1" \
            0 \
            -s "Async sign callback: using key slot " \
            -s "Async resume (slot [0-9]): sign done, status=0"

requires_config_enabled MBEDTLS_SSL_ASYNC_PRIVATE
requires_config_enabled MBEDTLS_SSL_RENEGOTIATION
run_test    "SSL async private: renegotiation: client-initiated; decrypt" \
            "$P_SRV \
             async_operations=d async_private_delay1=1 async_private_delay2=1 \
             exchanges=2 renegotiation=1" \
            "$P_CLI exchanges=2 renegotiation=1 renegotiate=1 \
             force_ciphersuite=TLS-RSA-WITH-AES-128-CBC-SHA" \
            0 \
            -s "Async decrypt callback: using key slot " \
            -s "Async resume (slot [0-9]): decrypt done, status=0"

requires_config_enabled MBEDTLS_SSL_ASYNC_PRIVATE
requires_config_enabled MBEDTLS_SSL_RENEGOTIATION
run_test    "SSL async private: renegotiation: server-initiated; decrypt" \
            "$P_SRV \
             async_operations=d async_private_delay1=1 async_private_delay2=1 \
             exchanges=2 renegotiation=1 renegotiate=1" \
            "$P_CLI exchanges=2 renegotiation=1 \
             force_ciphersuite=TLS-RSA-WITH-AES-128-CBC-SHA" \
            0 \
            -s "Async decrypt callback: using key slot " \
            -s "Async resume (slot [0-9]): decrypt done, status=0"

# Tests for ECC extensions (rfc 4492)

requires_config_enabled MBEDTLS_AES_C
requires_config_enabled MBEDTLS_CIPHER_MODE_CBC
requires_config_enabled MBEDTLS_SHA256_C
requires_config_enabled MBEDTLS_KEY_EXCHANGE_RSA_ENABLED
run_test    "Force a non ECC ciphersuite in the client side" \
            "$P_SRV debug_level=3" \
            "$P_CLI debug_level=3 force_ciphersuite=TLS-RSA-WITH-AES-128-CBC-SHA256" \
            0 \
            -C "client hello, adding supported_elliptic_curves extension" \
            -C "client hello, adding supported_point_formats extension" \
            -S "found supported elliptic curves extension" \
            -S "found supported point formats extension"

requires_config_enabled MBEDTLS_AES_C
requires_config_enabled MBEDTLS_CIPHER_MODE_CBC
requires_config_enabled MBEDTLS_SHA256_C
requires_config_enabled MBEDTLS_KEY_EXCHANGE_RSA_ENABLED
run_test    "Force a non ECC ciphersuite in the server side" \
            "$P_SRV debug_level=3 force_ciphersuite=TLS-RSA-WITH-AES-128-CBC-SHA256" \
            "$P_CLI debug_level=3" \
            0 \
            -C "found supported_point_formats extension" \
            -S "server hello, supported_point_formats extension"

requires_config_enabled MBEDTLS_AES_C
requires_config_enabled MBEDTLS_CIPHER_MODE_CBC
requires_config_enabled MBEDTLS_SHA256_C
requires_config_enabled MBEDTLS_KEY_EXCHANGE_ECDHE_ECDSA_ENABLED
run_test    "Force an ECC ciphersuite in the client side" \
            "$P_SRV debug_level=3" \
            "$P_CLI debug_level=3 force_ciphersuite=TLS-ECDHE-ECDSA-WITH-AES-128-CBC-SHA256" \
            0 \
            -c "client hello, adding supported_elliptic_curves extension" \
            -c "client hello, adding supported_point_formats extension" \
            -s "found supported elliptic curves extension" \
            -s "found supported point formats extension"

requires_config_enabled MBEDTLS_AES_C
requires_config_enabled MBEDTLS_CIPHER_MODE_CBC
requires_config_enabled MBEDTLS_SHA256_C
requires_config_enabled MBEDTLS_KEY_EXCHANGE_ECDHE_ECDSA_ENABLED
run_test    "Force an ECC ciphersuite in the server side" \
            "$P_SRV debug_level=3 force_ciphersuite=TLS-ECDHE-ECDSA-WITH-AES-128-CBC-SHA256" \
            "$P_CLI debug_level=3" \
            0 \
            -c "found supported_point_formats extension" \
            -s "server hello, supported_point_formats extension"

# Tests for DTLS HelloVerifyRequest

run_test    "DTLS cookie: enabled" \
            "$P_SRV dtls=1 debug_level=2" \
            "$P_CLI dtls=1 debug_level=2" \
            0 \
            -s "cookie verification failed" \
            -s "cookie verification passed" \
            -S "cookie verification skipped" \
            -c "received hello verify request" \
            -s "hello verification requested" \
            -S "SSL - The requested feature is not available"

run_test    "DTLS cookie: disabled" \
            "$P_SRV dtls=1 debug_level=2 cookies=0" \
            "$P_CLI dtls=1 debug_level=2" \
            0 \
            -S "cookie verification failed" \
            -S "cookie verification passed" \
            -s "cookie verification skipped" \
            -C "received hello verify request" \
            -S "hello verification requested" \
            -S "SSL - The requested feature is not available"

run_test    "DTLS cookie: default (failing)" \
            "$P_SRV dtls=1 debug_level=2 cookies=-1" \
            "$P_CLI dtls=1 debug_level=2 hs_timeout=100-400" \
            1 \
            -s "cookie verification failed" \
            -S "cookie verification passed" \
            -S "cookie verification skipped" \
            -C "received hello verify request" \
            -S "hello verification requested" \
            -s "SSL - The requested feature is not available"

requires_ipv6
run_test    "DTLS cookie: enabled, IPv6" \
            "$P_SRV dtls=1 debug_level=2 server_addr=::1" \
            "$P_CLI dtls=1 debug_level=2 server_addr=::1" \
            0 \
            -s "cookie verification failed" \
            -s "cookie verification passed" \
            -S "cookie verification skipped" \
            -c "received hello verify request" \
            -s "hello verification requested" \
            -S "SSL - The requested feature is not available"

run_test    "DTLS cookie: enabled, nbio" \
            "$P_SRV dtls=1 nbio=2 debug_level=2" \
            "$P_CLI dtls=1 nbio=2 debug_level=2" \
            0 \
            -s "cookie verification failed" \
            -s "cookie verification passed" \
            -S "cookie verification skipped" \
            -c "received hello verify request" \
            -s "hello verification requested" \
            -S "SSL - The requested feature is not available"

# Tests for client reconnecting from the same port with DTLS

not_with_valgrind # spurious resend
run_test    "DTLS client reconnect from same port: reference" \
            "$P_SRV dtls=1 exchanges=2 read_timeout=1000" \
            "$P_CLI dtls=1 exchanges=2 debug_level=2 hs_timeout=500-1000" \
            0 \
            -C "resend" \
            -S "The operation timed out" \
            -S "Client initiated reconnection from same port"

not_with_valgrind # spurious resend
run_test    "DTLS client reconnect from same port: reconnect" \
            "$P_SRV dtls=1 exchanges=2 read_timeout=1000" \
            "$P_CLI dtls=1 exchanges=2 debug_level=2 hs_timeout=500-1000 reconnect_hard=1" \
            0 \
            -C "resend" \
            -S "The operation timed out" \
            -s "Client initiated reconnection from same port"

not_with_valgrind # server/client too slow to respond in time (next test has higher timeouts)
run_test    "DTLS client reconnect from same port: reconnect, nbio, no valgrind" \
            "$P_SRV dtls=1 exchanges=2 read_timeout=1000 nbio=2" \
            "$P_CLI dtls=1 exchanges=2 debug_level=2 hs_timeout=500-1000 reconnect_hard=1" \
            0 \
            -S "The operation timed out" \
            -s "Client initiated reconnection from same port"

only_with_valgrind # Only with valgrind, do previous test but with higher read_timeout and hs_timeout
run_test    "DTLS client reconnect from same port: reconnect, nbio, valgrind" \
            "$P_SRV dtls=1 exchanges=2 read_timeout=2000 nbio=2 hs_timeout=1500-6000" \
            "$P_CLI dtls=1 exchanges=2 debug_level=2 hs_timeout=1500-3000 reconnect_hard=1" \
            0 \
            -S "The operation timed out" \
            -s "Client initiated reconnection from same port"

run_test    "DTLS client reconnect from same port: no cookies" \
            "$P_SRV dtls=1 exchanges=2 read_timeout=1000 cookies=0" \
            "$P_CLI dtls=1 exchanges=2 debug_level=2 hs_timeout=500-8000 reconnect_hard=1" \
            0 \
            -s "The operation timed out" \
            -S "Client initiated reconnection from same port"

# Tests for various cases of client authentication with DTLS
# (focused on handshake flows and message parsing)

run_test    "DTLS client auth: required" \
            "$P_SRV dtls=1 auth_mode=required" \
            "$P_CLI dtls=1" \
            0 \
            -s "Verifying peer X.509 certificate... ok"

run_test    "DTLS client auth: optional, client has no cert" \
            "$P_SRV dtls=1 auth_mode=optional" \
            "$P_CLI dtls=1 crt_file=none key_file=none" \
            0 \
            -s "! Certificate was missing"

run_test    "DTLS client auth: none, client has no cert" \
            "$P_SRV dtls=1 auth_mode=none" \
            "$P_CLI dtls=1 crt_file=none key_file=none debug_level=2" \
            0 \
            -c "skip write certificate$" \
            -s "! Certificate verification was skipped"

run_test    "DTLS wrong PSK: badmac alert" \
            "$P_SRV dtls=1 psk=abc123 force_ciphersuite=TLS-PSK-WITH-AES-128-GCM-SHA256" \
            "$P_CLI dtls=1 psk=abc124" \
            1 \
            -s "SSL - Verification of the message MAC failed" \
            -c "SSL - A fatal alert message was received from our peer"

# Tests for receiving fragmented handshake messages with DTLS

requires_gnutls
run_test    "DTLS reassembly: no fragmentation (gnutls server)" \
            "$G_SRV -u --mtu 2048 -a" \
            "$P_CLI dtls=1 debug_level=2" \
            0 \
            -C "found fragmented DTLS handshake message" \
            -C "error"

requires_gnutls
run_test    "DTLS reassembly: some fragmentation (gnutls server)" \
            "$G_SRV -u --mtu 512" \
            "$P_CLI dtls=1 debug_level=2" \
            0 \
            -c "found fragmented DTLS handshake message" \
            -C "error"

requires_gnutls
run_test    "DTLS reassembly: more fragmentation (gnutls server)" \
            "$G_SRV -u --mtu 128" \
            "$P_CLI dtls=1 debug_level=2" \
            0 \
            -c "found fragmented DTLS handshake message" \
            -C "error"

requires_gnutls
run_test    "DTLS reassembly: more fragmentation, nbio (gnutls server)" \
            "$G_SRV -u --mtu 128" \
            "$P_CLI dtls=1 nbio=2 debug_level=2" \
            0 \
            -c "found fragmented DTLS handshake message" \
            -C "error"

requires_gnutls
requires_config_enabled MBEDTLS_SSL_RENEGOTIATION
run_test    "DTLS reassembly: fragmentation, renego (gnutls server)" \
            "$G_SRV -u --mtu 256" \
            "$P_CLI debug_level=3 dtls=1 renegotiation=1 renegotiate=1" \
            0 \
            -c "found fragmented DTLS handshake message" \
            -c "client hello, adding renegotiation extension" \
            -c "found renegotiation extension" \
            -c "=> renegotiate" \
            -C "mbedtls_ssl_handshake returned" \
            -C "error" \
            -s "Extra-header:"

requires_gnutls
requires_config_enabled MBEDTLS_SSL_RENEGOTIATION
run_test    "DTLS reassembly: fragmentation, nbio, renego (gnutls server)" \
            "$G_SRV -u --mtu 256" \
            "$P_CLI debug_level=3 nbio=2 dtls=1 renegotiation=1 renegotiate=1" \
            0 \
            -c "found fragmented DTLS handshake message" \
            -c "client hello, adding renegotiation extension" \
            -c "found renegotiation extension" \
            -c "=> renegotiate" \
            -C "mbedtls_ssl_handshake returned" \
            -C "error" \
            -s "Extra-header:"

run_test    "DTLS reassembly: no fragmentation (openssl server)" \
            "$O_SRV -dtls1 -mtu 2048" \
            "$P_CLI dtls=1 debug_level=2" \
            0 \
            -C "found fragmented DTLS handshake message" \
            -C "error"

run_test    "DTLS reassembly: some fragmentation (openssl server)" \
            "$O_SRV -dtls1 -mtu 768" \
            "$P_CLI dtls=1 debug_level=2" \
            0 \
            -c "found fragmented DTLS handshake message" \
            -C "error"

run_test    "DTLS reassembly: more fragmentation (openssl server)" \
            "$O_SRV -dtls1 -mtu 256" \
            "$P_CLI dtls=1 debug_level=2" \
            0 \
            -c "found fragmented DTLS handshake message" \
            -C "error"

run_test    "DTLS reassembly: fragmentation, nbio (openssl server)" \
            "$O_SRV -dtls1 -mtu 256" \
            "$P_CLI dtls=1 nbio=2 debug_level=2" \
            0 \
            -c "found fragmented DTLS handshake message" \
            -C "error"

# Tests for sending fragmented handshake messages with DTLS
#
# Use client auth when we need the client to send large messages,
# and use large cert chains on both sides too (the long chains we have all use
# both RSA and ECDSA, but ideally we should have long chains with either).
# Sizes reached (UDP payload):
# - 2037B for server certificate
# - 1542B for client certificate
# - 1013B for newsessionticket
# - all others below 512B
# All those tests assume MAX_CONTENT_LEN is at least 2048

requires_config_enabled MBEDTLS_SSL_PROTO_DTLS
requires_config_enabled MBEDTLS_RSA_C
requires_config_enabled MBEDTLS_ECDSA_C
requires_config_enabled MBEDTLS_SSL_MAX_FRAGMENT_LENGTH
run_test    "DTLS fragmenting: none (for reference)" \
            "$P_SRV dtls=1 debug_level=2 auth_mode=required \
             crt_file=data_files/server7_int-ca.crt \
             key_file=data_files/server7.key \
             max_frag_len=4096" \
            "$P_CLI dtls=1 debug_level=2 \
             crt_file=data_files/server8_int-ca2.crt \
             key_file=data_files/server8.key \
             max_frag_len=4096" \
            0 \
            -S "found fragmented DTLS handshake message" \
            -C "found fragmented DTLS handshake message" \
            -C "error"

requires_config_enabled MBEDTLS_SSL_PROTO_DTLS
requires_config_enabled MBEDTLS_RSA_C
requires_config_enabled MBEDTLS_ECDSA_C
requires_config_enabled MBEDTLS_SSL_MAX_FRAGMENT_LENGTH
run_test    "DTLS fragmenting: server only (max_frag_len)" \
            "$P_SRV dtls=1 debug_level=2 auth_mode=required \
             crt_file=data_files/server7_int-ca.crt \
             key_file=data_files/server7.key \
             max_frag_len=1024" \
            "$P_CLI dtls=1 debug_level=2 \
             crt_file=data_files/server8_int-ca2.crt \
             key_file=data_files/server8.key \
             max_frag_len=2048" \
            0 \
            -S "found fragmented DTLS handshake message" \
            -c "found fragmented DTLS handshake message" \
            -C "error"

requires_config_enabled MBEDTLS_SSL_PROTO_DTLS
requires_config_enabled MBEDTLS_RSA_C
requires_config_enabled MBEDTLS_ECDSA_C
requires_config_enabled MBEDTLS_SSL_MAX_FRAGMENT_LENGTH
run_test    "DTLS fragmenting: server only (more) (max_frag_len)" \
            "$P_SRV dtls=1 debug_level=2 auth_mode=required \
             crt_file=data_files/server7_int-ca.crt \
             key_file=data_files/server7.key \
             max_frag_len=512" \
            "$P_CLI dtls=1 debug_level=2 \
             crt_file=data_files/server8_int-ca2.crt \
             key_file=data_files/server8.key \
             max_frag_len=2048" \
            0 \
            -S "found fragmented DTLS handshake message" \
            -c "found fragmented DTLS handshake message" \
            -C "error"

requires_config_enabled MBEDTLS_SSL_PROTO_DTLS
requires_config_enabled MBEDTLS_RSA_C
requires_config_enabled MBEDTLS_ECDSA_C
requires_config_enabled MBEDTLS_SSL_MAX_FRAGMENT_LENGTH
run_test    "DTLS fragmenting: client-initiated, server only (max_frag_len)" \
            "$P_SRV dtls=1 debug_level=2 auth_mode=none \
             crt_file=data_files/server7_int-ca.crt \
             key_file=data_files/server7.key \
             max_frag_len=2048" \
            "$P_CLI dtls=1 debug_level=2 \
             crt_file=data_files/server8_int-ca2.crt \
             key_file=data_files/server8.key \
             max_frag_len=512" \
            0 \
            -S "found fragmented DTLS handshake message" \
            -c "found fragmented DTLS handshake message" \
            -C "error"

requires_config_enabled MBEDTLS_SSL_PROTO_DTLS
requires_config_enabled MBEDTLS_RSA_C
requires_config_enabled MBEDTLS_ECDSA_C
requires_config_enabled MBEDTLS_SSL_MAX_FRAGMENT_LENGTH
run_test    "DTLS fragmenting: client-initiated, both (max_frag_len)" \
            "$P_SRV dtls=1 debug_level=2 auth_mode=required \
             crt_file=data_files/server7_int-ca.crt \
             key_file=data_files/server7.key \
             max_frag_len=2048" \
            "$P_CLI dtls=1 debug_level=2 \
             crt_file=data_files/server8_int-ca2.crt \
             key_file=data_files/server8.key \
             max_frag_len=512" \
            0 \
            -s "found fragmented DTLS handshake message" \
            -c "found fragmented DTLS handshake message" \
            -C "error"

requires_config_enabled MBEDTLS_SSL_PROTO_DTLS
requires_config_enabled MBEDTLS_RSA_C
requires_config_enabled MBEDTLS_ECDSA_C
run_test    "DTLS fragmenting: none (for reference) (MTU)" \
            "$P_SRV dtls=1 debug_level=2 auth_mode=required \
             crt_file=data_files/server7_int-ca.crt \
             key_file=data_files/server7.key \
             mtu=4096" \
            "$P_CLI dtls=1 debug_level=2 \
             crt_file=data_files/server8_int-ca2.crt \
             key_file=data_files/server8.key \
             mtu=4096" \
            0 \
            -S "found fragmented DTLS handshake message" \
            -C "found fragmented DTLS handshake message" \
            -C "error"

requires_config_enabled MBEDTLS_SSL_PROTO_DTLS
requires_config_enabled MBEDTLS_RSA_C
requires_config_enabled MBEDTLS_ECDSA_C
run_test    "DTLS fragmenting: client (MTU)" \
            "$P_SRV dtls=1 debug_level=2 auth_mode=required \
             crt_file=data_files/server7_int-ca.crt \
             key_file=data_files/server7.key \
             mtu=4096" \
            "$P_CLI dtls=1 debug_level=2 \
             crt_file=data_files/server8_int-ca2.crt \
             key_file=data_files/server8.key \
             mtu=512" \
            0 \
            -s "found fragmented DTLS handshake message" \
            -C "found fragmented DTLS handshake message" \
            -C "error"

requires_config_enabled MBEDTLS_SSL_PROTO_DTLS
requires_config_enabled MBEDTLS_RSA_C
requires_config_enabled MBEDTLS_ECDSA_C
run_test    "DTLS fragmenting: server (MTU)" \
            "$P_SRV dtls=1 debug_level=2 auth_mode=required \
             crt_file=data_files/server7_int-ca.crt \
             key_file=data_files/server7.key \
             mtu=512" \
            "$P_CLI dtls=1 debug_level=2 \
             crt_file=data_files/server8_int-ca2.crt \
             key_file=data_files/server8.key \
             mtu=2048" \
            0 \
            -S "found fragmented DTLS handshake message" \
            -c "found fragmented DTLS handshake message" \
            -C "error"

requires_config_enabled MBEDTLS_SSL_PROTO_DTLS
requires_config_enabled MBEDTLS_RSA_C
requires_config_enabled MBEDTLS_ECDSA_C
run_test    "DTLS fragmenting: both (MTU)" \
            -p "$P_PXY mtu=512" \
            "$P_SRV dtls=1 debug_level=2 auth_mode=required \
             crt_file=data_files/server7_int-ca.crt \
             key_file=data_files/server7.key \
             mtu=512" \
            "$P_CLI dtls=1 debug_level=2 \
             crt_file=data_files/server8_int-ca2.crt \
             key_file=data_files/server8.key \
             mtu=512" \
            0 \
            -s "found fragmented DTLS handshake message" \
            -c "found fragmented DTLS handshake message" \
            -C "error"

# the proxy shouldn't drop or mess up anything, so we shouldn't need to resend
not_with_valgrind # spurious resend due to timeout
requires_config_enabled MBEDTLS_SSL_PROTO_DTLS
requires_config_enabled MBEDTLS_RSA_C
requires_config_enabled MBEDTLS_ECDSA_C
run_test    "DTLS fragmenting: proxy MTU, simple handshake" \
            -p "$P_PXY mtu=512" \
            "$P_SRV dtls=1 debug_level=2 auth_mode=required \
             crt_file=data_files/server7_int-ca.crt \
             key_file=data_files/server7.key \
             mtu=512" \
            "$P_CLI dtls=1 debug_level=2 \
             crt_file=data_files/server8_int-ca2.crt \
             key_file=data_files/server8.key \
             mtu=512" \
            0 \
            -S "resend" \
            -C "resend" \
            -s "found fragmented DTLS handshake message" \
            -c "found fragmented DTLS handshake message" \
            -C "error"

# This ensures things still work after session_reset(),
# for example it would have caught #1941.
# It also exercises the "resumed hanshake" flow.
# Since we don't support reading fragmented ClientHello yet,
# up the MTU to 1450 (larger than ClientHello with session ticket,
# but still smaller than client's Certificate to ensure fragmentation).
not_with_valgrind # spurious resend due to timeout
requires_config_enabled MBEDTLS_SSL_PROTO_DTLS
requires_config_enabled MBEDTLS_RSA_C
requires_config_enabled MBEDTLS_ECDSA_C
run_test    "DTLS fragmenting: proxy MTU, resumed handshake" \
            -p "$P_PXY mtu=1450" \
            "$P_SRV dtls=1 debug_level=2 auth_mode=required \
             crt_file=data_files/server7_int-ca.crt \
             key_file=data_files/server7.key \
             mtu=1450" \
            "$P_CLI dtls=1 debug_level=2 \
             crt_file=data_files/server8_int-ca2.crt \
             key_file=data_files/server8.key \
             mtu=1450 reconnect=1" \
            0 \
            -S "resend" \
            -C "resend" \
            -s "found fragmented DTLS handshake message" \
            -c "found fragmented DTLS handshake message" \
            -C "error"

not_with_valgrind # spurious resend due to timeout
requires_config_enabled MBEDTLS_SSL_PROTO_DTLS
requires_config_enabled MBEDTLS_RSA_C
requires_config_enabled MBEDTLS_ECDSA_C
requires_config_enabled MBEDTLS_SHA256_C
requires_config_enabled MBEDTLS_KEY_EXCHANGE_ECDHE_ECDSA
requires_config_enabled MBEDTLS_SSL_RENEGOTIATION
requires_config_enabled MBEDTLS_CHACHAPOLY_C
run_test    "DTLS fragmenting: proxy MTU, ChachaPoly renego" \
            -p "$P_PXY mtu=512" \
            "$P_SRV dtls=1 debug_level=2 auth_mode=required \
             crt_file=data_files/server7_int-ca.crt \
             key_file=data_files/server7.key \
             exchanges=2 renegotiation=1 \
             force_ciphersuite=TLS-ECDHE-ECDSA-WITH-CHACHA20-POLY1305-SHA256 \
             mtu=512" \
            "$P_CLI dtls=1 debug_level=2 \
             crt_file=data_files/server8_int-ca2.crt \
             key_file=data_files/server8.key \
             exchanges=2 renegotiation=1 renegotiate=1 \
             mtu=512" \
            0 \
            -S "resend" \
            -C "resend" \
            -s "found fragmented DTLS handshake message" \
            -c "found fragmented DTLS handshake message" \
            -C "error"

not_with_valgrind # spurious resend due to timeout
requires_config_enabled MBEDTLS_SSL_PROTO_DTLS
requires_config_enabled MBEDTLS_RSA_C
requires_config_enabled MBEDTLS_ECDSA_C
requires_config_enabled MBEDTLS_SHA256_C
requires_config_enabled MBEDTLS_KEY_EXCHANGE_ECDHE_ECDSA
requires_config_enabled MBEDTLS_SSL_RENEGOTIATION
requires_config_enabled MBEDTLS_AES_C
requires_config_enabled MBEDTLS_GCM_C
run_test    "DTLS fragmenting: proxy MTU, AES-GCM renego" \
            -p "$P_PXY mtu=512" \
            "$P_SRV dtls=1 debug_level=2 auth_mode=required \
             crt_file=data_files/server7_int-ca.crt \
             key_file=data_files/server7.key \
             exchanges=2 renegotiation=1 \
             force_ciphersuite=TLS-ECDHE-ECDSA-WITH-AES-128-GCM-SHA256 \
             mtu=512" \
            "$P_CLI dtls=1 debug_level=2 \
             crt_file=data_files/server8_int-ca2.crt \
             key_file=data_files/server8.key \
             exchanges=2 renegotiation=1 renegotiate=1 \
             mtu=512" \
            0 \
            -S "resend" \
            -C "resend" \
            -s "found fragmented DTLS handshake message" \
            -c "found fragmented DTLS handshake message" \
            -C "error"

not_with_valgrind # spurious resend due to timeout
requires_config_enabled MBEDTLS_SSL_PROTO_DTLS
requires_config_enabled MBEDTLS_RSA_C
requires_config_enabled MBEDTLS_ECDSA_C
requires_config_enabled MBEDTLS_SHA256_C
requires_config_enabled MBEDTLS_KEY_EXCHANGE_ECDHE_ECDSA
requires_config_enabled MBEDTLS_SSL_RENEGOTIATION
requires_config_enabled MBEDTLS_AES_C
requires_config_enabled MBEDTLS_CCM_C
run_test    "DTLS fragmenting: proxy MTU, AES-CCM renego" \
            -p "$P_PXY mtu=512" \
            "$P_SRV dtls=1 debug_level=2 auth_mode=required \
             crt_file=data_files/server7_int-ca.crt \
             key_file=data_files/server7.key \
             exchanges=2 renegotiation=1 \
             force_ciphersuite=TLS-ECDHE-ECDSA-WITH-AES-128-CCM-8 \
             mtu=512" \
            "$P_CLI dtls=1 debug_level=2 \
             crt_file=data_files/server8_int-ca2.crt \
             key_file=data_files/server8.key \
             exchanges=2 renegotiation=1 renegotiate=1 \
             mtu=512" \
            0 \
            -S "resend" \
            -C "resend" \
            -s "found fragmented DTLS handshake message" \
            -c "found fragmented DTLS handshake message" \
            -C "error"

not_with_valgrind # spurious resend due to timeout
requires_config_enabled MBEDTLS_SSL_PROTO_DTLS
requires_config_enabled MBEDTLS_RSA_C
requires_config_enabled MBEDTLS_ECDSA_C
requires_config_enabled MBEDTLS_SHA256_C
requires_config_enabled MBEDTLS_KEY_EXCHANGE_ECDHE_ECDSA
requires_config_enabled MBEDTLS_SSL_RENEGOTIATION
requires_config_enabled MBEDTLS_AES_C
requires_config_enabled MBEDTLS_CIPHER_MODE_CBC
requires_config_enabled MBEDTLS_SSL_ENCRYPT_THEN_MAC
run_test    "DTLS fragmenting: proxy MTU, AES-CBC EtM renego" \
            -p "$P_PXY mtu=512" \
            "$P_SRV dtls=1 debug_level=2 auth_mode=required \
             crt_file=data_files/server7_int-ca.crt \
             key_file=data_files/server7.key \
             exchanges=2 renegotiation=1 \
             force_ciphersuite=TLS-ECDHE-ECDSA-WITH-AES-128-CBC-SHA256 \
             mtu=512" \
            "$P_CLI dtls=1 debug_level=2 \
             crt_file=data_files/server8_int-ca2.crt \
             key_file=data_files/server8.key \
             exchanges=2 renegotiation=1 renegotiate=1 \
             mtu=512" \
            0 \
            -S "resend" \
            -C "resend" \
            -s "found fragmented DTLS handshake message" \
            -c "found fragmented DTLS handshake message" \
            -C "error"

not_with_valgrind # spurious resend due to timeout
requires_config_enabled MBEDTLS_SSL_PROTO_DTLS
requires_config_enabled MBEDTLS_RSA_C
requires_config_enabled MBEDTLS_ECDSA_C
requires_config_enabled MBEDTLS_SHA256_C
requires_config_enabled MBEDTLS_KEY_EXCHANGE_ECDHE_ECDSA
requires_config_enabled MBEDTLS_SSL_RENEGOTIATION
requires_config_enabled MBEDTLS_AES_C
requires_config_enabled MBEDTLS_CIPHER_MODE_CBC
run_test    "DTLS fragmenting: proxy MTU, AES-CBC non-EtM renego" \
            -p "$P_PXY mtu=512" \
            "$P_SRV dtls=1 debug_level=2 auth_mode=required \
             crt_file=data_files/server7_int-ca.crt \
             key_file=data_files/server7.key \
             exchanges=2 renegotiation=1 \
             force_ciphersuite=TLS-ECDHE-ECDSA-WITH-AES-128-CBC-SHA256 etm=0 \
             mtu=512" \
            "$P_CLI dtls=1 debug_level=2 \
             crt_file=data_files/server8_int-ca2.crt \
             key_file=data_files/server8.key \
             exchanges=2 renegotiation=1 renegotiate=1 \
             mtu=512" \
            0 \
            -S "resend" \
            -C "resend" \
            -s "found fragmented DTLS handshake message" \
            -c "found fragmented DTLS handshake message" \
            -C "error"

requires_config_enabled MBEDTLS_SSL_PROTO_DTLS
requires_config_enabled MBEDTLS_RSA_C
requires_config_enabled MBEDTLS_ECDSA_C
client_needs_more_time 2
run_test    "DTLS fragmenting: proxy MTU + 3d" \
            -p "$P_PXY mtu=512 drop=8 delay=8 duplicate=8" \
            "$P_SRV dgram_packing=0 dtls=1 debug_level=2 auth_mode=required \
             crt_file=data_files/server7_int-ca.crt \
             key_file=data_files/server7.key \
<<<<<<< HEAD
             mtu=512" \
            "$P_CLI dgram_packing=0 dtls=1 debug_level=2 \
=======
             hs_timeout=250-10000 mtu=512" \
            "$P_CLI dtls=1 debug_level=2 \
>>>>>>> a1071a58
             crt_file=data_files/server8_int-ca2.crt \
             key_file=data_files/server8.key \
             hs_timeout=250-10000 mtu=512" \
            0 \
            -s "found fragmented DTLS handshake message" \
            -c "found fragmented DTLS handshake message" \
            -C "error"

# interop tests for DTLS fragmentating with reliable connection
#
# here and below we just want to test that the we fragment in a way that
# pleases other implementations, so we don't need the peer to fragment
requires_gnutls
requires_config_enabled MBEDTLS_SSL_PROTO_DTLS
requires_config_enabled MBEDTLS_RSA_C
requires_config_enabled MBEDTLS_ECDSA_C
requires_config_enabled MBEDTLS_SSL_PROTO_TLS1_2
run_test    "DTLS fragmenting: gnutls server, DTLS 1.2" \
            "$G_SRV -u" \
            "$P_CLI dtls=1 debug_level=2 \
             crt_file=data_files/server8_int-ca2.crt \
             key_file=data_files/server8.key \
             mtu=512 force_version=dtls1_2" \
            0 \
            -c "fragmenting handshake message" \
            -C "error"

requires_gnutls
requires_config_enabled MBEDTLS_SSL_PROTO_DTLS
requires_config_enabled MBEDTLS_RSA_C
requires_config_enabled MBEDTLS_ECDSA_C
requires_config_enabled MBEDTLS_SSL_PROTO_TLS1_1
run_test    "DTLS fragmenting: gnutls server, DTLS 1.0" \
            "$G_SRV -u" \
            "$P_CLI dtls=1 debug_level=2 \
             crt_file=data_files/server8_int-ca2.crt \
             key_file=data_files/server8.key \
             mtu=512 force_version=dtls1" \
            0 \
            -c "fragmenting handshake message" \
            -C "error"

# gnutls-cli always tries IPv6 first, and doesn't fall back to IPv4 with DTLS
requires_ipv6
requires_config_enabled MBEDTLS_SSL_PROTO_DTLS
requires_config_enabled MBEDTLS_RSA_C
requires_config_enabled MBEDTLS_ECDSA_C
requires_config_enabled MBEDTLS_SSL_PROTO_TLS1_2
run_test    "DTLS fragmenting: gnutls client, DTLS 1.2" \
            "$P_SRV dtls=1 debug_level=2 server_addr=::1 \
             crt_file=data_files/server7_int-ca.crt \
             key_file=data_files/server7.key \
             mtu=512 force_version=dtls1_2" \
            "$G_CLI -u" \
            0 \
            -s "fragmenting handshake message"

# gnutls-cli always tries IPv6 first, and doesn't fall back to IPv4 with DTLS
requires_ipv6
requires_config_enabled MBEDTLS_SSL_PROTO_DTLS
requires_config_enabled MBEDTLS_RSA_C
requires_config_enabled MBEDTLS_ECDSA_C
requires_config_enabled MBEDTLS_SSL_PROTO_TLS1_1
run_test    "DTLS fragmenting: gnutls client, DTLS 1.0" \
            "$P_SRV dtls=1 debug_level=2 server_addr=::1 \
             crt_file=data_files/server7_int-ca.crt \
             key_file=data_files/server7.key \
             mtu=512 force_version=dtls1" \
            "$G_CLI -u" \
            0 \
            -s "fragmenting handshake message"

requires_config_enabled MBEDTLS_SSL_PROTO_DTLS
requires_config_enabled MBEDTLS_RSA_C
requires_config_enabled MBEDTLS_ECDSA_C
requires_config_enabled MBEDTLS_SSL_PROTO_TLS1_2
run_test    "DTLS fragmenting: openssl server, DTLS 1.2" \
            "$O_SRV -dtls1_2 -verify 10" \
            "$P_CLI dtls=1 debug_level=2 \
             crt_file=data_files/server8_int-ca2.crt \
             key_file=data_files/server8.key \
             mtu=512 force_version=dtls1_2" \
            0 \
            -c "fragmenting handshake message" \
            -C "error"

requires_config_enabled MBEDTLS_SSL_PROTO_DTLS
requires_config_enabled MBEDTLS_RSA_C
requires_config_enabled MBEDTLS_ECDSA_C
requires_config_enabled MBEDTLS_SSL_PROTO_TLS1_1
run_test    "DTLS fragmenting: openssl server, DTLS 1.0" \
            "$O_SRV -dtls1 -verify 10" \
            "$P_CLI dtls=1 debug_level=2 \
             crt_file=data_files/server8_int-ca2.crt \
             key_file=data_files/server8.key \
             mtu=512 force_version=dtls1" \
            0 \
            -c "fragmenting handshake message" \
            -C "error"

requires_config_enabled MBEDTLS_SSL_PROTO_DTLS
requires_config_enabled MBEDTLS_RSA_C
requires_config_enabled MBEDTLS_ECDSA_C
requires_config_enabled MBEDTLS_SSL_PROTO_TLS1_2
run_test    "DTLS fragmenting: openssl client, DTLS 1.2" \
            "$P_SRV dtls=1 debug_level=2 \
             crt_file=data_files/server7_int-ca.crt \
             key_file=data_files/server7.key \
             mtu=512 force_version=dtls1_2" \
            "$O_CLI -dtls1_2" \
            0 \
            -s "fragmenting handshake message"

requires_config_enabled MBEDTLS_SSL_PROTO_DTLS
requires_config_enabled MBEDTLS_RSA_C
requires_config_enabled MBEDTLS_ECDSA_C
requires_config_enabled MBEDTLS_SSL_PROTO_TLS1_1
run_test    "DTLS fragmenting: openssl client, DTLS 1.0" \
            "$P_SRV dtls=1 debug_level=2 \
             crt_file=data_files/server7_int-ca.crt \
             key_file=data_files/server7.key \
             mtu=512 force_version=dtls1" \
            "$O_CLI -dtls1" \
            0 \
            -s "fragmenting handshake message"

# interop tests for DTLS fragmentating with unreliable connection
#
# again we just want to test that the we fragment in a way that
# pleases other implementations, so we don't need the peer to fragment
requires_gnutls_next
requires_config_enabled MBEDTLS_SSL_PROTO_DTLS
requires_config_enabled MBEDTLS_RSA_C
requires_config_enabled MBEDTLS_ECDSA_C
requires_config_enabled MBEDTLS_SSL_PROTO_TLS1_2
client_needs_more_time 4
run_test    "DTLS fragmenting: 3d, gnutls server, DTLS 1.2" \
            -p "$P_PXY drop=8 delay=8 duplicate=8" \
            "$G_NEXT_SRV -u" \
            "$P_CLI dgram_packing=0 dtls=1 debug_level=2 \
             crt_file=data_files/server8_int-ca2.crt \
             key_file=data_files/server8.key \
             hs_timeout=250-60000 mtu=512 force_version=dtls1_2" \
            0 \
            -c "fragmenting handshake message" \
            -C "error"

requires_gnutls_next
requires_config_enabled MBEDTLS_SSL_PROTO_DTLS
requires_config_enabled MBEDTLS_RSA_C
requires_config_enabled MBEDTLS_ECDSA_C
requires_config_enabled MBEDTLS_SSL_PROTO_TLS1_1
client_needs_more_time 4
run_test    "DTLS fragmenting: 3d, gnutls server, DTLS 1.0" \
            -p "$P_PXY drop=8 delay=8 duplicate=8" \
            "$G_NEXT_SRV -u" \
            "$P_CLI dgram_packing=0 dtls=1 debug_level=2 \
             crt_file=data_files/server8_int-ca2.crt \
             key_file=data_files/server8.key \
             hs_timeout=250-60000 mtu=512 force_version=dtls1" \
            0 \
            -c "fragmenting handshake message" \
            -C "error"

## The two tests below are disabled due to a bug in GnuTLS client that causes
## handshake failures when the NewSessionTicket message is lost, see
## https://gitlab.com/gnutls/gnutls/issues/543
## We can re-enable them when a fixed version fo GnuTLS is available
## and installed in our CI system.
##
## # gnutls-cli always tries IPv6 first, and doesn't fall back to IPv4 with DTLS
## requires_ipv6
## requires_config_enabled MBEDTLS_SSL_PROTO_DTLS
## requires_config_enabled MBEDTLS_RSA_C
## requires_config_enabled MBEDTLS_ECDSA_C
## requires_config_enabled MBEDTLS_SSL_PROTO_TLS1_2
## client_needs_more_time 4
## run_test    "DTLS fragmenting: 3d, gnutls client, DTLS 1.2" \
##             -p "$P_PXY drop=8 delay=8 duplicate=8" \
##             "$P_SRV dtls=1 debug_level=2 server_addr=::1 \
##              crt_file=data_files/server7_int-ca.crt \
##              key_file=data_files/server7.key \
##              hs_timeout=250-60000 mtu=512 force_version=dtls1_2" \
##             "$G_CLI -u" \
##             0 \
##             -s "fragmenting handshake message"
##
## # gnutls-cli always tries IPv6 first, and doesn't fall back to IPv4 with DTLS
## requires_ipv6
## requires_config_enabled MBEDTLS_SSL_PROTO_DTLS
## requires_config_enabled MBEDTLS_RSA_C
## requires_config_enabled MBEDTLS_ECDSA_C
## requires_config_enabled MBEDTLS_SSL_PROTO_TLS1_1
## client_needs_more_time 4
## run_test    "DTLS fragmenting: 3d, gnutls client, DTLS 1.0" \
##             -p "$P_PXY drop=8 delay=8 duplicate=8" \
##             "$P_SRV dtls=1 debug_level=2 server_addr=::1 \
##              crt_file=data_files/server7_int-ca.crt \
##              key_file=data_files/server7.key \
##              hs_timeout=250-60000 mtu=512 force_version=dtls1" \
##             "$G_CLI -u" \
##             0 \
##             -s "fragmenting handshake message"

## Interop test with OpenSSL might triger a bug in recent versions (that
## probably won't be fixed before 1.1.1X), so we use an old version that
## doesn't have this bug, but unfortunately it doesn't have support for DTLS
## 1.2 either, so the DTLS 1.2 tests are commented for now.
## Bug report: https://github.com/openssl/openssl/issues/6902
## They should be re-enabled (and the DTLS 1.0 switched back to a non-legacy
## version of OpenSSL once a fixed version of OpenSSL is available)
##
## requires_config_enabled MBEDTLS_SSL_PROTO_DTLS
## requires_config_enabled MBEDTLS_RSA_C
## requires_config_enabled MBEDTLS_ECDSA_C
## requires_config_enabled MBEDTLS_SSL_PROTO_TLS1_2
## client_needs_more_time 4
## run_test    "DTLS fragmenting: 3d, openssl server, DTLS 1.2" \
##             -p "$P_PXY drop=8 delay=8 duplicate=8" \
##             "$O_SRV -dtls1_2 -verify 10" \
##             "$P_CLI dtls=1 debug_level=2 \
##              crt_file=data_files/server8_int-ca2.crt \
##              key_file=data_files/server8.key \
##              hs_timeout=250-60000 mtu=512 force_version=dtls1_2" \
##             0 \
##             -c "fragmenting handshake message" \
##             -C "error"

requires_openssl_legacy
requires_config_enabled MBEDTLS_SSL_PROTO_DTLS
requires_config_enabled MBEDTLS_RSA_C
requires_config_enabled MBEDTLS_ECDSA_C
requires_config_enabled MBEDTLS_SSL_PROTO_TLS1_1
client_needs_more_time 4
run_test    "DTLS fragmenting: 3d, openssl server, DTLS 1.0" \
            -p "$P_PXY drop=8 delay=8 duplicate=8" \
            "$O_LEGACY_SRV -dtls1 -verify 10" \
            "$P_CLI dgram_packing=0 dtls=1 debug_level=2 \
             crt_file=data_files/server8_int-ca2.crt \
             key_file=data_files/server8.key \
             hs_timeout=250-60000 mtu=512 force_version=dtls1" \
            0 \
            -c "fragmenting handshake message" \
            -C "error"

## see comment on the previous-previous test
## requires_config_enabled MBEDTLS_SSL_PROTO_DTLS
## requires_config_enabled MBEDTLS_RSA_C
## requires_config_enabled MBEDTLS_ECDSA_C
## requires_config_enabled MBEDTLS_SSL_PROTO_TLS1_2
## client_needs_more_time 4
## run_test    "DTLS fragmenting: 3d, openssl client, DTLS 1.2" \
##             -p "$P_PXY drop=8 delay=8 duplicate=8" \
##             "$P_SRV dtls=1 debug_level=2 \
##              crt_file=data_files/server7_int-ca.crt \
##              key_file=data_files/server7.key \
##              hs_timeout=250-60000 mtu=512 force_version=dtls1_2" \
##             "$O_CLI -dtls1_2" \
##             0 \
##             -s "fragmenting handshake message"

# -nbio is added to prevent s_client from blocking in case of duplicated
# messages at the end of the handshake
requires_openssl_legacy
requires_config_enabled MBEDTLS_SSL_PROTO_DTLS
requires_config_enabled MBEDTLS_RSA_C
requires_config_enabled MBEDTLS_ECDSA_C
requires_config_enabled MBEDTLS_SSL_PROTO_TLS1_1
client_needs_more_time 4
run_test    "DTLS fragmenting: 3d, openssl client, DTLS 1.0" \
            -p "$P_PXY drop=8 delay=8 duplicate=8" \
            "$P_SRV dgram_packing=0 dtls=1 debug_level=2 \
             crt_file=data_files/server7_int-ca.crt \
             key_file=data_files/server7.key \
             hs_timeout=250-60000 mtu=512 force_version=dtls1" \
            "$O_LEGACY_CLI -nbio -dtls1" \
            0 \
            -s "fragmenting handshake message"

# Tests for specific things with "unreliable" UDP connection

not_with_valgrind # spurious resend due to timeout
run_test    "DTLS proxy: reference" \
            -p "$P_PXY" \
            "$P_SRV dtls=1 debug_level=2" \
            "$P_CLI dtls=1 debug_level=2" \
            0 \
            -C "replayed record" \
            -S "replayed record" \
            -C "record from another epoch" \
            -S "record from another epoch" \
            -C "discarding invalid record" \
            -S "discarding invalid record" \
            -S "resend" \
            -s "Extra-header:" \
            -c "HTTP/1.0 200 OK"

not_with_valgrind # spurious resend due to timeout
run_test    "DTLS proxy: duplicate every packet" \
            -p "$P_PXY duplicate=1" \
            "$P_SRV dtls=1 dgram_packing=0 debug_level=2" \
            "$P_CLI dtls=1 dgram_packing=0 debug_level=2" \
            0 \
            -c "replayed record" \
            -s "replayed record" \
            -c "record from another epoch" \
            -s "record from another epoch" \
            -S "resend" \
            -s "Extra-header:" \
            -c "HTTP/1.0 200 OK"

run_test    "DTLS proxy: duplicate every packet, server anti-replay off" \
            -p "$P_PXY duplicate=1" \
            "$P_SRV dtls=1 dgram_packing=0 debug_level=2 anti_replay=0" \
            "$P_CLI dtls=1 dgram_packing=0 debug_level=2" \
            0 \
            -c "replayed record" \
            -S "replayed record" \
            -c "record from another epoch" \
            -s "record from another epoch" \
            -c "resend" \
            -s "resend" \
            -s "Extra-header:" \
            -c "HTTP/1.0 200 OK"

run_test    "DTLS proxy: multiple records in same datagram" \
            -p "$P_PXY pack=50" \
            "$P_SRV dtls=1 dgram_packing=0 debug_level=2" \
            "$P_CLI dtls=1 dgram_packing=0 debug_level=2" \
            0 \
            -c "next record in same datagram" \
            -s "next record in same datagram"

run_test    "DTLS proxy: multiple records in same datagram, duplicate every packet" \
            -p "$P_PXY pack=50 duplicate=1" \
            "$P_SRV dtls=1 dgram_packing=0 debug_level=2" \
            "$P_CLI dtls=1 dgram_packing=0 debug_level=2" \
            0 \
            -c "next record in same datagram" \
            -s "next record in same datagram"

run_test    "DTLS proxy: inject invalid AD record, default badmac_limit" \
            -p "$P_PXY bad_ad=1" \
            "$P_SRV dtls=1 dgram_packing=0 debug_level=1" \
            "$P_CLI dtls=1 dgram_packing=0 debug_level=1 read_timeout=100" \
            0 \
            -c "discarding invalid record (mac)" \
            -s "discarding invalid record (mac)" \
            -s "Extra-header:" \
            -c "HTTP/1.0 200 OK" \
            -S "too many records with bad MAC" \
            -S "Verification of the message MAC failed"

run_test    "DTLS proxy: inject invalid AD record, badmac_limit 1" \
            -p "$P_PXY bad_ad=1" \
            "$P_SRV dtls=1 dgram_packing=0 debug_level=1 badmac_limit=1" \
            "$P_CLI dtls=1 dgram_packing=0 debug_level=1 read_timeout=100" \
            1 \
            -C "discarding invalid record (mac)" \
            -S "discarding invalid record (mac)" \
            -S "Extra-header:" \
            -C "HTTP/1.0 200 OK" \
            -s "too many records with bad MAC" \
            -s "Verification of the message MAC failed"

run_test    "DTLS proxy: inject invalid AD record, badmac_limit 2" \
            -p "$P_PXY bad_ad=1" \
            "$P_SRV dtls=1 dgram_packing=0 debug_level=1 badmac_limit=2" \
            "$P_CLI dtls=1 dgram_packing=0 debug_level=1 read_timeout=100" \
            0 \
            -c "discarding invalid record (mac)" \
            -s "discarding invalid record (mac)" \
            -s "Extra-header:" \
            -c "HTTP/1.0 200 OK" \
            -S "too many records with bad MAC" \
            -S "Verification of the message MAC failed"

run_test    "DTLS proxy: inject invalid AD record, badmac_limit 2, exchanges 2"\
            -p "$P_PXY bad_ad=1" \
            "$P_SRV dtls=1 dgram_packing=0 debug_level=1 badmac_limit=2 exchanges=2" \
            "$P_CLI dtls=1 dgram_packing=0 debug_level=1 read_timeout=100 exchanges=2" \
            1 \
            -c "discarding invalid record (mac)" \
            -s "discarding invalid record (mac)" \
            -s "Extra-header:" \
            -c "HTTP/1.0 200 OK" \
            -s "too many records with bad MAC" \
            -s "Verification of the message MAC failed"

run_test    "DTLS proxy: delay ChangeCipherSpec" \
            -p "$P_PXY delay_ccs=1" \
            "$P_SRV dtls=1 debug_level=1 dgram_packing=0" \
            "$P_CLI dtls=1 debug_level=1 dgram_packing=0" \
            0 \
            -c "record from another epoch" \
            -s "record from another epoch" \
            -s "Extra-header:" \
            -c "HTTP/1.0 200 OK"

# Tests for "randomly unreliable connection": try a variety of flows and peers

client_needs_more_time 2
run_test    "DTLS proxy: 3d (drop, delay, duplicate), \"short\" PSK handshake" \
            -p "$P_PXY drop=5 delay=5 duplicate=5" \
            "$P_SRV dtls=1 dgram_packing=0 hs_timeout=250-10000 tickets=0 auth_mode=none \
             psk=abc123" \
            "$P_CLI dtls=1 dgram_packing=0 hs_timeout=250-10000 tickets=0 psk=abc123 \
             force_ciphersuite=TLS-PSK-WITH-AES-128-CCM-8" \
            0 \
            -s "Extra-header:" \
            -c "HTTP/1.0 200 OK"

client_needs_more_time 2
run_test    "DTLS proxy: 3d, \"short\" RSA handshake" \
            -p "$P_PXY drop=5 delay=5 duplicate=5" \
            "$P_SRV dtls=1 dgram_packing=0 hs_timeout=250-10000 tickets=0 auth_mode=none" \
            "$P_CLI dtls=1 dgram_packing=0 hs_timeout=250-10000 tickets=0 \
             force_ciphersuite=TLS-RSA-WITH-AES-128-CBC-SHA" \
            0 \
            -s "Extra-header:" \
            -c "HTTP/1.0 200 OK"

client_needs_more_time 2
run_test    "DTLS proxy: 3d, \"short\" (no ticket, no cli_auth) FS handshake" \
            -p "$P_PXY drop=5 delay=5 duplicate=5" \
            "$P_SRV dtls=1 dgram_packing=0 hs_timeout=250-10000 tickets=0 auth_mode=none" \
            "$P_CLI dtls=1 dgram_packing=0 hs_timeout=250-10000 tickets=0" \
            0 \
            -s "Extra-header:" \
            -c "HTTP/1.0 200 OK"

client_needs_more_time 2
run_test    "DTLS proxy: 3d, FS, client auth" \
            -p "$P_PXY drop=5 delay=5 duplicate=5" \
            "$P_SRV dtls=1 dgram_packing=0 hs_timeout=250-10000 tickets=0 auth_mode=required" \
            "$P_CLI dtls=1 dgram_packing=0 hs_timeout=250-10000 tickets=0" \
            0 \
            -s "Extra-header:" \
            -c "HTTP/1.0 200 OK"

client_needs_more_time 2
run_test    "DTLS proxy: 3d, FS, ticket" \
            -p "$P_PXY drop=5 delay=5 duplicate=5" \
            "$P_SRV dtls=1 dgram_packing=0 hs_timeout=250-10000 tickets=1 auth_mode=none" \
            "$P_CLI dtls=1 dgram_packing=0 hs_timeout=250-10000 tickets=1" \
            0 \
            -s "Extra-header:" \
            -c "HTTP/1.0 200 OK"

client_needs_more_time 2
run_test    "DTLS proxy: 3d, max handshake (FS, ticket + client auth)" \
            -p "$P_PXY drop=5 delay=5 duplicate=5" \
            "$P_SRV dtls=1 dgram_packing=0 hs_timeout=250-10000 tickets=1 auth_mode=required" \
            "$P_CLI dtls=1 dgram_packing=0 hs_timeout=250-10000 tickets=1" \
            0 \
            -s "Extra-header:" \
            -c "HTTP/1.0 200 OK"

client_needs_more_time 2
run_test    "DTLS proxy: 3d, max handshake, nbio" \
            -p "$P_PXY drop=5 delay=5 duplicate=5" \
            "$P_SRV dtls=1 dgram_packing=0 hs_timeout=250-10000 nbio=2 tickets=1 \
             auth_mode=required" \
            "$P_CLI dtls=1 dgram_packing=0 hs_timeout=250-10000 nbio=2 tickets=1" \
            0 \
            -s "Extra-header:" \
            -c "HTTP/1.0 200 OK"

client_needs_more_time 4
run_test    "DTLS proxy: 3d, min handshake, resumption" \
            -p "$P_PXY drop=5 delay=5 duplicate=5" \
            "$P_SRV dtls=1 dgram_packing=0 hs_timeout=250-10000 tickets=0 auth_mode=none \
             psk=abc123 debug_level=3" \
            "$P_CLI dtls=1 dgram_packing=0 hs_timeout=250-10000 tickets=0 psk=abc123 \
             debug_level=3 reconnect=1 read_timeout=1000 max_resend=10 \
             force_ciphersuite=TLS-PSK-WITH-AES-128-CCM-8" \
            0 \
            -s "a session has been resumed" \
            -c "a session has been resumed" \
            -s "Extra-header:" \
            -c "HTTP/1.0 200 OK"

client_needs_more_time 4
run_test    "DTLS proxy: 3d, min handshake, resumption, nbio" \
            -p "$P_PXY drop=5 delay=5 duplicate=5" \
            "$P_SRV dtls=1 dgram_packing=0 hs_timeout=250-10000 tickets=0 auth_mode=none \
             psk=abc123 debug_level=3 nbio=2" \
            "$P_CLI dtls=1 dgram_packing=0 hs_timeout=250-10000 tickets=0 psk=abc123 \
             debug_level=3 reconnect=1 read_timeout=1000 max_resend=10 \
             force_ciphersuite=TLS-PSK-WITH-AES-128-CCM-8 nbio=2" \
            0 \
            -s "a session has been resumed" \
            -c "a session has been resumed" \
            -s "Extra-header:" \
            -c "HTTP/1.0 200 OK"

client_needs_more_time 4
requires_config_enabled MBEDTLS_SSL_RENEGOTIATION
run_test    "DTLS proxy: 3d, min handshake, client-initiated renego" \
            -p "$P_PXY drop=5 delay=5 duplicate=5" \
            "$P_SRV dtls=1 dgram_packing=0 hs_timeout=250-10000 tickets=0 auth_mode=none \
             psk=abc123 renegotiation=1 debug_level=2" \
            "$P_CLI dtls=1 dgram_packing=0 hs_timeout=250-10000 tickets=0 psk=abc123 \
             renegotiate=1 debug_level=2 \
             force_ciphersuite=TLS-PSK-WITH-AES-128-CCM-8" \
            0 \
            -c "=> renegotiate" \
            -s "=> renegotiate" \
            -s "Extra-header:" \
            -c "HTTP/1.0 200 OK"

client_needs_more_time 4
requires_config_enabled MBEDTLS_SSL_RENEGOTIATION
run_test    "DTLS proxy: 3d, min handshake, client-initiated renego, nbio" \
            -p "$P_PXY drop=5 delay=5 duplicate=5" \
            "$P_SRV dtls=1 dgram_packing=0 hs_timeout=250-10000 tickets=0 auth_mode=none \
             psk=abc123 renegotiation=1 debug_level=2" \
            "$P_CLI dtls=1 dgram_packing=0 hs_timeout=250-10000 tickets=0 psk=abc123 \
             renegotiate=1 debug_level=2 \
             force_ciphersuite=TLS-PSK-WITH-AES-128-CCM-8" \
            0 \
            -c "=> renegotiate" \
            -s "=> renegotiate" \
            -s "Extra-header:" \
            -c "HTTP/1.0 200 OK"

client_needs_more_time 4
requires_config_enabled MBEDTLS_SSL_RENEGOTIATION
run_test    "DTLS proxy: 3d, min handshake, server-initiated renego" \
            -p "$P_PXY drop=5 delay=5 duplicate=5" \
            "$P_SRV dtls=1 dgram_packing=0 hs_timeout=250-10000 tickets=0 auth_mode=none \
             psk=abc123 renegotiate=1 renegotiation=1 exchanges=4 \
             debug_level=2" \
            "$P_CLI dtls=1 dgram_packing=0 hs_timeout=250-10000 tickets=0 psk=abc123 \
             renegotiation=1 exchanges=4 debug_level=2 \
             force_ciphersuite=TLS-PSK-WITH-AES-128-CCM-8" \
            0 \
            -c "=> renegotiate" \
            -s "=> renegotiate" \
            -s "Extra-header:" \
            -c "HTTP/1.0 200 OK"

client_needs_more_time 4
requires_config_enabled MBEDTLS_SSL_RENEGOTIATION
run_test    "DTLS proxy: 3d, min handshake, server-initiated renego, nbio" \
            -p "$P_PXY drop=5 delay=5 duplicate=5" \
            "$P_SRV dtls=1 dgram_packing=0 hs_timeout=250-10000 tickets=0 auth_mode=none \
             psk=abc123 renegotiate=1 renegotiation=1 exchanges=4 \
             debug_level=2 nbio=2" \
            "$P_CLI dtls=1 dgram_packing=0 hs_timeout=250-10000 tickets=0 psk=abc123 \
             renegotiation=1 exchanges=4 debug_level=2 nbio=2 \
             force_ciphersuite=TLS-PSK-WITH-AES-128-CCM-8" \
            0 \
            -c "=> renegotiate" \
            -s "=> renegotiate" \
            -s "Extra-header:" \
            -c "HTTP/1.0 200 OK"

client_needs_more_time 6
not_with_valgrind # risk of non-mbedtls peer timing out
run_test    "DTLS proxy: 3d, openssl server" \
            -p "$P_PXY drop=5 delay=5 duplicate=5 protect_hvr=1" \
            "$O_SRV -dtls1 -mtu 2048" \
            "$P_CLI dgram_packing=0 dtls=1 hs_timeout=250-60000 tickets=0" \
            0 \
            -c "HTTP/1.0 200 OK"

client_needs_more_time 8
not_with_valgrind # risk of non-mbedtls peer timing out
run_test    "DTLS proxy: 3d, openssl server, fragmentation" \
            -p "$P_PXY drop=5 delay=5 duplicate=5 protect_hvr=1" \
            "$O_SRV -dtls1 -mtu 768" \
            "$P_CLI dgram_packing=0 dtls=1 hs_timeout=250-60000 tickets=0" \
            0 \
            -c "HTTP/1.0 200 OK"

client_needs_more_time 8
not_with_valgrind # risk of non-mbedtls peer timing out
run_test    "DTLS proxy: 3d, openssl server, fragmentation, nbio" \
            -p "$P_PXY drop=5 delay=5 duplicate=5 protect_hvr=1" \
            "$O_SRV -dtls1 -mtu 768" \
            "$P_CLI dgram_packing=0 dtls=1 hs_timeout=250-60000 nbio=2 tickets=0" \
            0 \
            -c "HTTP/1.0 200 OK"

requires_gnutls
client_needs_more_time 6
not_with_valgrind # risk of non-mbedtls peer timing out
run_test    "DTLS proxy: 3d, gnutls server" \
            -p "$P_PXY drop=5 delay=5 duplicate=5" \
            "$G_SRV -u --mtu 2048 -a" \
            "$P_CLI dgram_packing=0 dtls=1 hs_timeout=250-60000" \
            0 \
            -s "Extra-header:" \
            -c "Extra-header:"

requires_gnutls
client_needs_more_time 8
not_with_valgrind # risk of non-mbedtls peer timing out
run_test    "DTLS proxy: 3d, gnutls server, fragmentation" \
            -p "$P_PXY drop=5 delay=5 duplicate=5" \
            "$G_SRV -u --mtu 512" \
            "$P_CLI dgram_packing=0 dtls=1 hs_timeout=250-60000" \
            0 \
            -s "Extra-header:" \
            -c "Extra-header:"

requires_gnutls
client_needs_more_time 8
not_with_valgrind # risk of non-mbedtls peer timing out
run_test    "DTLS proxy: 3d, gnutls server, fragmentation, nbio" \
            -p "$P_PXY drop=5 delay=5 duplicate=5" \
            "$G_SRV -u --mtu 512" \
            "$P_CLI dgram_packing=0 dtls=1 hs_timeout=250-60000 nbio=2" \
            0 \
            -s "Extra-header:" \
            -c "Extra-header:"

# Final report

echo "------------------------------------------------------------------------"

if [ $FAILS = 0 ]; then
    printf "PASSED"
else
    printf "FAILED"
fi
PASSES=$(( $TESTS - $FAILS ))
echo " ($PASSES / $TESTS tests ($SKIPS skipped))"

exit $FAILS<|MERGE_RESOLUTION|>--- conflicted
+++ resolved
@@ -5346,13 +5346,8 @@
             "$P_SRV dgram_packing=0 dtls=1 debug_level=2 auth_mode=required \
              crt_file=data_files/server7_int-ca.crt \
              key_file=data_files/server7.key \
-<<<<<<< HEAD
-             mtu=512" \
+             hs_timeout=250-10000 mtu=512" \
             "$P_CLI dgram_packing=0 dtls=1 debug_level=2 \
-=======
-             hs_timeout=250-10000 mtu=512" \
-            "$P_CLI dtls=1 debug_level=2 \
->>>>>>> a1071a58
              crt_file=data_files/server8_int-ca2.crt \
              key_file=data_files/server8.key \
              hs_timeout=250-10000 mtu=512" \
